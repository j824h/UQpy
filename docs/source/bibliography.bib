@article{COIFMAN20065,
title = {Diffusion maps},
journal = {Applied and Computational Harmonic Analysis},
volume = {21},
number = {1},
pages = {5-30},
year = {2006},
note = {Special Issue: Diffusion Maps and Wavelets},
issn = {1063-5203},
doi = {https://doi.org/10.1016/j.acha.2006.04.006},
url = {https://www.sciencedirect.com/science/article/pii/S1063520306000546},
author = {Ronald R. Coifman and Stéphane Lafon},
keywords = {Diffusion processes, Diffusion metric, Manifold learning, Dimensionality reduction, Eigenmaps, Graph Laplacian},
abstract = {In this paper, we provide a framework based upon diffusion processes for finding meaningful geometric descriptions of data sets. We show that eigenfunctions of Markov matrices can be used to construct coordinates called diffusion maps that generate efficient representations of complex geometric structures. The associated family of diffusion distances, obtained by iterating the Markov matrix, defines multiscale geometries that prove to be useful in the context of data parametrization and dimensionality reduction. The proposed framework relates the spectral properties of Markov processes to their geometric counterparts and it unifies ideas arising in a variety of contexts such as machine learning, spectral graph theory and eigenmap methods.}
}

@inbook{POD_1,
author = {Julien Weiss},
title = {A Tutorial on the Proper Orthogonal Decomposition},
booktitle = {AIAA Aviation 2019 Forum},
publisher = {American Institute of Aeronautics and Astronautics},
chapter = {},
pages = {},
year = {2019},
doi = {10.2514/6.2019-3333},
URL = {https://arc.aiaa.org/doi/abs/10.2514/6.2019-3333},
eprint = {https://arc.aiaa.org/doi/pdf/10.2514/6.2019-3333}
}

@article{POD_2,
  doi = {10.1090/qam/910462},
  url = {https://doi.org/10.1090/qam/910462},
  year = {1987},
  journal = {Quarterly of applied Mathematics},
  publisher = {American Mathematical Society ({AMS})},
  volume = {45},
  number = {3},
  pages = {561--571},
  author = {Lawrence Sirovich},
  title = {Turbulence and the dynamics of coherent structures. I. Coherent structures}
}

@article{LARS,
	author = {Bradley Efron and Trevor Hastie and Iain Johnstone and Robert Tibshirani},
	title = {Least angle regression},
	journal = {The Annals of Statistics},
	year = {2004},
	volume = {32},
	number = {2},
  ISSN = {00905364},
  doi = {10.2307/3448465},
  pages = {407--451},
  publisher = {Institute of Mathematical Statistics},
}

@article{BLATMANLARS,
	author = {G{\'{e}}raud Blatman and Bruno Sudret},
	title = {Adaptive sparse polynomial chaos expansion based on least angle regression},
	journal = {Journal of Computational Physics},
	year = {2011},
	volume = {230},
	number = {6},
   pages = {2345--2367},
	doi = {10.1016/j.jcp.2010.12.021},
}

@article{HOSVD_1,
author = {Giovanis, D.G. and Shields, M.D.},
title = {Variance-based simplex stochastic collocation with model order reduction for high-dimensional systems},
journal = {International Journal for Numerical Methods in Engineering},
volume = {117},
number = {11},
pages = {1079-1116},
keywords = {higher-order singular value decomposition, multi-element collocation, polynomial chaos, reduced-order model, simplex stochastic collocation, singular value decomposition},
doi = {https://doi.org/10.1002/nme.5992},
url = {https://onlinelibrary.wiley.com/doi/abs/10.1002/nme.5992},
eprint = {https://onlinelibrary.wiley.com/doi/pdf/10.1002/nme.5992},
abstract = {Summary In this work, an adaptive simplex stochastic collocation method is introduced in which sample refinement is informed by variability in the solution of the system. The proposed method is based on the concept of multi-element stochastic collocation methods and is capable of dealing with very high-dimensional models whose solutions are expressed as a vector, a matrix, or a tensor. The method leverages random samples to create a multi-element polynomial chaos surrogate model that incorporates local anisotropy in the refinement, informed by the variance of the estimated solution. This feature makes it beneficial for strongly nonlinear and/or discontinuous problems with correlated non-Gaussian uncertainties. To solve large systems, a reduced-order model (ROM) of the high-dimensional response is identified using singular value decomposition (higher-order SVD for matrix/tensor solutions) and polynomial chaos is used to interpolate the ROM. The method is applied to several stochastic systems of varying type of response (scalar/vector/matrix) and it shows considerable improvement in performance compared to existing simplex stochastic collocation methods and adaptive sparse grid collocation methods.},
year = {2019}
}

@article{HOSVD_2,
  doi = {10.1137/s0895479896305696},
  url = {https://doi.org/10.1137/s0895479896305696},
  year = {2000},
  month = jan,
  journal = {SIAM Journal on Matrix Analysis and Applications},
  publisher = {Society for Industrial {\&} Applied Mathematics ({SIAM})},
  volume = {21},
  number = {4},
  pages = {1253--1278},
  author = {Lieven De Lathauwer and Bart De Moor and Joos Vandewalle},
  title = {A Multilinear Singular Value Decomposition}
}

@misc{Grassmann_1,
      title={A Grassmann Manifold Handbook: Basic Geometry and Computational Aspects},
      author={Thomas Bendokat and Ralf Zimmermann and P. -A. Absil},
      year={2020},
      eprint={2011.13699},
      archivePrefix={arXiv},
      primaryClass={math.NA}
}

@article{Grassmann_2,
  doi = {10.1023/b:acap.0000013855.14971.91},
  url = {https://doi.org/10.1023/b:acap.0000013855.14971.91},
  year = {2004},
  month = jan,
  journal = {Acta Applicandae Mathematica},
  publisher = {Springer Science and Business Media {LLC}},
  volume = {80},
  number = {2},
  pages = {199--220},
  author = {P.-A. Absil and R. Mahony and R. Sepulchre},
  title = {Riemannian Geometry of Grassmann Manifolds with a View on Algorithmic Computation}
}

@Book{Distances_1,
  Title                    = {Matrix Computations},
  Author                   = {Golub, Gene H. and Van Loan, Charles F.},
  Publisher                = {The Johns Hopkins University Press},
  Year                     = {1996},
  Edition                  = {Third}
}

@misc{Distances_2,
      title={Schubert varieties and distances between subspaces of different dimensions},
      author={Ke Ye and Lek-Heng Lim},
      year={2016},
      eprint={1407.0900},
      archivePrefix={arXiv},
      primaryClass={math.NA}
}

@inproceedings{kernels_1,
author = {Hamm, Jihun and Lee, Daniel D.},
title = {Grassmann Discriminant Analysis: A Unifying View on Subspace-Based Learning},
year = {2008},
isbn = {9781605582054},
publisher = {Association for Computing Machinery},
address = {New York, NY, USA},
url = {https://doi.org/10.1145/1390156.1390204},
doi = {10.1145/1390156.1390204},
booktitle = {Proceedings of the 25th International Conference on Machine Learning},
pages = {376–383},
numpages = {8},
location = {Helsinki, Finland},
series = {ICML '08}
}

@misc{kernels_2,
      title={Expanding the Family of Grassmannian Kernels: An Embedding Perspective},
      author={Mehrtash T. Harandi and Mathieu Salzmann and Sadeep Jayasumana and Richard Hartley and Hongdong Li},
      year={2014},
      eprint={1407.1123},
      archivePrefix={arXiv},
      primaryClass={cs.CV}
}

@book{GNU_parallel,
      title={GNU Parallel 2018},
      ISBN={978-1-387-50988-1},
      DOI={10.5281/zenodo.1146014},
      journal={GNU Parallel 2018},
      publisher={Ole Tange},
      author={Tange, Ole},
      year={2018},
      month={Apr},
      pages={112}
}

@article{UQpy_paper,
title = {UQpy: A general purpose Python package and development environment for uncertainty quantification},
journal = {Journal of Computational Science},
volume = {47},
pages = {101204},
year = {2020},
issn = {1877-7503},
doi = {https://doi.org/10.1016/j.jocs.2020.101204},
url = {https://www.sciencedirect.com/science/article/pii/S1877750320305056},
author = {Audrey Olivier and Dimitris G. Giovanis and B.S. Aakash and Mohit Chauhan and Lohit Vandanapu and Michael D. Shields},
keywords = {Uncertainty quantification, Computational modeling, High-performance computing, Python, Software},
}

@ARTICLE{Scipy_paper,
  author  = {Virtanen, Pauli and Gommers, Ralf and Oliphant, Travis E. and
            Haberland, Matt and Reddy, Tyler and Cournapeau, David and
            Burovski, Evgeni and Peterson, Pearu and Weckesser, Warren and
            Bright, Jonathan and {van der Walt}, St{\'e}fan J. and
            Brett, Matthew and Wilson, Joshua and Millman, K. Jarrod and
            Mayorov, Nikolay and Nelson, Andrew R. J. and Jones, Eric and
            Kern, Robert and Larson, Eric and Carey, C J and
            Polat, {\.I}lhan and Feng, Yu and Moore, Eric W. and
            {VanderPlas}, Jake and Laxalde, Denis and Perktold, Josef and
            Cimrman, Robert and Henriksen, Ian and Quintero, E. A. and
            Harris, Charles R. and Archibald, Anne M. and
            Ribeiro, Ant{\^o}nio H. and Pedregosa, Fabian and
            {van Mulbregt}, Paul and {SciPy 1.0 Contributors}},
  title   = {{{SciPy} 1.0: Fundamental Algorithms for Scientific
            Computing in Python}},
  journal = {Nature Methods},
  year    = {2020},
  volume  = {17},
  pages   = {261--272},
  adsurl  = {https://rdcu.be/b08Wh},
  doi     = {10.1038/s41592-019-0686-2},
}

@book{InfoModelSelection,
  doi = {10.1007/b97636},
  url = {https://doi.org/10.1007/b97636},
  year = {2004},
  publisher = {Springer New York},
  editor = {Kenneth P. Burnham and David R. Anderson},
  title = {Model Selection and Multimodel Inference}
}

@article{BayesModelSelection,
author = {Raftery, Adrian and Newton, Michael and Satagopan, Jaya and Krivitsky, Pavel},
year = {2007},
month = {01},
pages = {},
title = {Estimating the integrated likelihood via posterior simulation using the harmonic mean identity},
volume = {8},
journal = {Bayesian statistics}
}

@article{SubsetSimulation,
title = {Estimation of small failure probabilities in high dimensions by subset simulation},
journal = {Probabilistic Engineering Mechanics},
volume = {16},
number = {4},
pages = {263-277},
year = {2001},
issn = {0266-8920},
doi = {https://doi.org/10.1016/S0266-8920(01)00019-4},
url = {https://www.sciencedirect.com/science/article/pii/S0266892001000194},
author = {Siu-Kui Au and James L. Beck},
keywords = {Markov chain Monte Carlo method, Monte Carlo simulation, Reliability, First excursion probability, First passage problem, Metropolis algorithm},
}

@article{TaylorSeries1,
title = {Structural reliability under combined random load sequences},
journal = {Computers & Structures},
volume = {9},
number = {5},
pages = {489-494},
year = {1978},
issn = {0045-7949},
doi = {https://doi.org/10.1016/0045-7949(78)90046-9},
url = {https://www.sciencedirect.com/science/article/pii/0045794978900469},
author = {Rüdiger Rackwitz and Bernd Flessler},
abstract = {An algorithm for the calculation of structural reliability under combined loading is formulated. Loads or any other actions upon structures are modelled as independent random sequences. The relevant limit state criterion is pointwise approximated by a tangent hyperplane. The combination of time-variant actions then reduces to the calculation of the maximum of a sum of random variables which is facilitated through proper, discrete approximation of extreme value and other non-normal distribution functions by normal distributions. The iteration algorithm searches for an approximation point on the limit state criterion where the probability content of the failure domain limited by the tangent hyperplane reaches its maximum. Any type of continuous limit state criterion and any distribution type for the loads can be dealt with. The method is illustrated for a section of a wall without tensile strength loaded by a bending moment and a normal force.}
}

@article{TaylorSeries2,
title = {Asymptotic approximations for multivariate integrals with an application to multinormal probabilities},
journal = {Journal of Multivariate Analysis},
volume = {30},
number = {1},
pages = {80-97},
year = {1989},
issn = {0047-259X},
doi = {https://doi.org/10.1016/0047-259X(89)90089-4},
url = {https://www.sciencedirect.com/science/article/pii/0047259X89900894},
author = {K. Breitung and M. Hohenbichler},
keywords = {multinormal distribution, asymptotic expansions, Laplace method, Mill's ratio},
abstract = {The efficient computation of multinormal integrals is an important problem of multivariate statistics. In this paper it is shown, that using methods of asymptotic analysis, asymptotic expansions for multinormal integrals can be obtained. These results are an extension of a result obtained by Ruben (1964, J. Res. Nat. Bur. Standards B68, No. 1 3–11). While the approximations of Ruben are valid only for domains bounded by hyperplanes, the results given here also apply to domains with nonlinear boundaries.}
}

@book{StratifiedSampling1,
  title={The Art of Simulation},
  author={Tocher, K.D.},
  lccn={64009760},
  series={Electrical engineering series},
  url={https://books.google.com/books?id=ccEvAAAAYAAJ},
  year={1963},
  publisher={English Universities Press}
}

@article{Rss1,
title = {Refined Stratified Sampling for efficient Monte Carlo based uncertainty quantification},
journal = {Reliability Engineering & System Safety},
volume = {142},
pages = {310-325},
year = {2015},
issn = {0951-8320},
doi = {https://doi.org/10.1016/j.ress.2015.05.023},
url = {https://www.sciencedirect.com/science/article/pii/S0951832015001726},
author = {Michael D. Shields and Kirubel Teferra and Adam Hapij and Raymond P. Daddazio},
keywords = {Uncertainty quantification, Monte Carlo simulation, Stratified sampling, Latin hypercube sampling, Sample size extension},
abstract = {A general adaptive approach rooted in stratified sampling (SS) is proposed for sample-based uncertainty quantification (UQ). To motivate its use in this context the space-filling, orthogonality, and projective properties of SS are compared with simple random sampling and Latin hypercube sampling (LHS). SS is demonstrated to provide attractive properties for certain classes of problems. The proposed approach, Refined Stratified Sampling (RSS), capitalizes on these properties through an adaptive process that adds samples sequentially by dividing the existing subspaces of a stratified design. RSS is proven to reduce variance compared to traditional stratified sample extension methods while providing comparable or enhanced variance reduction when compared to sample size extension methods for LHS – which do not afford the same degree of flexibility to facilitate a truly adaptive UQ process. An initial investigation of optimal stratification is presented and motivates the potential for major advances in variance reduction through optimally designed RSS. Potential paths for extension of the method to high dimension are discussed. Two examples are provided. The first involves UQ for a low dimensional function where convergence is evaluated analytically. The second presents a study to asses the response variability of a floating structure to an underwater shock.}
}

@article{Rss2,
title = {Adaptive Monte Carlo analysis for strongly nonlinear stochastic systems},
journal = {Reliability Engineering & System Safety},
volume = {175},
pages = {207-224},
year = {2018},
issn = {0951-8320},
doi = {https://doi.org/10.1016/j.ress.2018.03.018},
url = {https://www.sciencedirect.com/science/article/pii/S0951832017308827},
author = {Michael D. Shields},
keywords = {Uncertainty quantification, Monte Carlo simulation, Stratified sampling, Latin hypercube sampling, Non-linear systems, Stochastic systems, Importance sampling},
abstract = {This paper compares space-filling and importance sampling (IS)-based Monte Carlo sample designs with those derived for optimality in the error of stratified statistical estimators. Space-filling designs are shown to be optimal for systems whose response depends linearly on the input random variables. They are, however, shown to be far from optimal when the system is nonlinear. To achieve optimality, it is shown that samples should be placed densely in regions of large variation (sparsely in regions of small variation). This notion is shown to be subtly, but importantly, different from other non-space-filling designs, particularly IS. To achieve near-optimal sample designs, the adaptive Gradient Enhanced Refined Stratified Sampling (GE-RSS) is proposed that sequentially refines the probability space in accordance with stratified sampling. The space is refined according to the estimated local variance of the system computed from gradients using a surrogate model. The method significantly reduces the error in stratified Monte Carlo estimators for strongly nonlinear systems, outperforms both space-filling methods and IS-based methods, and is simple to implement. Numerical examples on strongly nonlinear systems illustrate the improvement over space-filling and IS designs. The method is applied to study the probability of shear band formation in a bulk metallic glass.}
}

@article{Simplex1,
author = {Edeling, Wouter and Dwight, Richard and Cinnella, Paola},
year = {2016},
month = {04},
pages = {301-328},
title = {Simplex-Stochastic Collocation Method With Improved Scalability},
volume = {310},
journal = {Journal of Computational Physics},
doi = {10.1016/j.jcp.2015.12.034}
}

@article{AKMCS1,
title = {AK-MCS: An active learning reliability method combining Kriging and Monte Carlo Simulation},
journal = {Structural Safety},
volume = {33},
number = {2},
pages = {145-154},
year = {2011},
issn = {0167-4730},
doi = {https://doi.org/10.1016/j.strusafe.2011.01.002},
url = {https://www.sciencedirect.com/science/article/pii/S0167473011000038},
author = {B. Echard and N. Gayton and M. Lemaire},
keywords = {Reliability, Metamodel, Kriging, Active learning, Monte Carlo, Failure probability},
abstract = {An important challenge in structural reliability is to keep to a minimum the number of calls to the numerical models. Engineering problems involve more and more complex computer codes and the evaluation of the probability of failure may require very time-consuming computations. Metamodels are used to reduce these computation times. To assess reliability, the most popular approach remains the numerous variants of response surfaces. Polynomial Chaos [1] and Support Vector Machine [2] are also possibilities and have gained considerations among researchers in the last decades. However, recently, Kriging, originated from geostatistics, have emerged in reliability analysis. Widespread in optimisation, Kriging has just started to appear in uncertainty propagation [3] and reliability [4], [5] studies. It presents interesting characteristics such as exact interpolation and a local index of uncertainty on the prediction which can be used in active learning methods. The aim of this paper is to propose an iterative approach based on Monte Carlo Simulation and Kriging metamodel to assess the reliability of structures in a more efficient way. The method is called AK-MCS for Active learning reliability method combining Kriging and Monte Carlo Simulation. It is shown to be very efficient as the probability of failure obtained with AK-MCS is very accurate and this, for only a small number of calls to the performance function. Several examples from literature are performed to illustrate the methodology and to prove its efficiency particularly for problems dealing with high non-linearity, non-differentiability, non-convex and non-connex domains of failure and high dimensionality.}
}


@article{AKMCS2,
  title = {Efficient global optimization of expensive black-box functions.” Journal of Global optimization},
  doi = {10.1023/a:1008306431147},
  url = {https://doi.org/10.1023/a:1008306431147},
  year = {1998},
  publisher = {Springer Science and Business Media {LLC}},
  volume = {13},
  number = {4},
  pages = {455--492},
  author = {Donald R. Jones and Matthias Schonlau and William J. Welch},
  journal = {Journal of Global Optimization}
}

@article{AKMCS3,
    author = {V. S. Sundar  and Michael D. Shields },
    title = {Reliability Analysis Using Adaptive Kriging Surrogates with Multimodel Inference},
    journal = {ASCE-ASME Journal of Risk and Uncertainty in Engineering Systems, Part A: Civil Engineering},
    volume = {5},
    number = {2},
    year = {2019},
    doi = {10.1061/AJRUA6.0001005}
}

@article{AKMCS4,
author = {Bichon, B. J. and Eldred, M. S. and Swiler, L. P. and Mahadevan, S. and McFarland, J. M.},
title = {Efficient Global Reliability Analysis for Nonlinear Implicit Performance Functions},
journal = {AIAA Journal},
volume = {46},
number = {10},
pages = {2459-2468},
year = {2008},
doi = {10.2514/1.34321},
}

@book{AKMCS5,
author = {Lam, Chen Quin},
advisor = {Notz, William},
title = {Sequential Adaptive Designs in Computer Experiments for Response Surface Model Fit},
year = {2008},
isbn = {9780549716860},
publisher = {Ohio State University},
address = {USA},
note = {AAI3321369},
}

@book{MCMC1,
  doi = {10.1201/b16018},
  url = {https://doi.org/10.1201/b16018},
  year = {2013},
  month = nov,
  publisher = {Chapman and Hall/{CRC}},
  author = {Andrew Gelman and John B. Carlin and Hal S. Stern and David B. Dunson and Aki Vehtari and Donald B. Rubin},
  title = {Bayesian Data Analysis}
}

@Book{MCMC2,
 author = {Smith, Ralph},
 title = {Uncertainty quantification : Theory, Implementation, and Applications},
 publisher = {Society for Industrial and Applied Mathematics},
 year = {2013},
 address = {Philadelphia},
 isbn = {978-1-611973-21-1}
 }

@article{Dram1,
  doi = {10.1007/s11222-006-9438-0},
  url = {https://doi.org/10.1007/s11222-006-9438-0},
  year = {2006},
  month = dec,
  publisher = {Springer Science and Business Media {LLC}},
  volume = {16},
  number = {4},
  pages = {339--354},
  author = {Heikki Haario and Marko Laine and Antonietta Mira and Eero Saksman},
  title = {{DRAM}: Efficient adaptive {MCMC}},
  journal = {Statistics and Computing}
}


@article{Dream1,
title = {Accelerating Markov chain Monte Carlo simulation by differential evolution with self-adaptive randomized subspace sampling},
author = {Vrugt, Jasper A and Hyman, James M and Robinson, Bruce A and Higdon, Dave and Ter Braak, Cajo J F and Diks, Cees G H},
url = {https://www.osti.gov/biblio/960766}, journal = {International Journal of Nonlinear Sciences and Numerical Simulation},
place = {United States},
year = {2008},
month = {1}
}

@article{Dream2,
title = {Markov chain Monte Carlo simulation using the DREAM software package: Theory, concepts, and MATLAB implementation},
journal = {Environmental Modelling & Software},
volume = {75},
pages = {273-316},
year = {2016},
issn = {1364-8152},
doi = {https://doi.org/10.1016/j.envsoft.2015.08.013},
url = {https://www.sciencedirect.com/science/article/pii/S1364815215300396},
author = {Jasper A. Vrugt},
keywords = {Bayesian inference, Markov chain Monte Carlo (MCMC) simulation, Random walk metropolis (RWM), Adaptive metropolis (AM), Differential evolution Markov chain (DE-MC), Prior distribution, Likelihood function, Posterior distribution, Approximate Bayesian computation (ABC), Diagnostic model evaluation, Residual analysis, Environmental modeling, Bayesian model averaging (BMA), Generalized likelihood uncertainty estimation (GLUE), Multi-processor computing, Extended metropolis algorithm (EMA)},
abstract = {Bayesian inference has found widespread application and use in science and engineering to reconcile Earth system models with data, including prediction in space (interpolation), prediction in time (forecasting), assimilation of observations and deterministic/stochastic model output, and inference of the model parameters. Bayes theorem states that the posterior probability, p(H|Y˜) of a hypothesis, H is proportional to the product of the prior probability, p(H) of this hypothesis and the likelihood, L(H|Y˜) of the same hypothesis given the new observations, Y˜, or p(H|Y˜)∝p(H)L(H|Y˜). In science and engineering, H often constitutes some numerical model, ℱ(x) which summarizes, in algebraic and differential equations, state variables and fluxes, all knowledge of the system of interest, and the unknown parameter values, x are subject to inference using the data Y˜. Unfortunately, for complex system models the posterior distribution is often high dimensional and analytically intractable, and sampling methods are required to approximate the target. In this paper I review the basic theory of Markov chain Monte Carlo (MCMC) simulation and introduce a MATLAB toolbox of the DiffeRential Evolution Adaptive Metropolis (DREAM) algorithm developed by Vrugt et al. (2008a, 2009a) and used for Bayesian inference in fields ranging from physics, chemistry and engineering, to ecology, hydrology, and geophysics. This MATLAB toolbox provides scientists and engineers with an arsenal of options and utilities to solve posterior sampling problems involving (among others) bimodality, high-dimensionality, summary statistics, bounded parameter spaces, dynamic simulation models, formal/informal likelihood functions (GLUE), diagnostic model evaluation, data assimilation, Bayesian model averaging, distributed computation, and informative/noninformative prior distributions. The DREAM toolbox supports parallel computing and includes tools for convergence analysis of the sampled chain trajectories and post-processing of the results. Seven different case studies illustrate the main capabilities and functionalities of the MATLAB toolbox.}
}

@article{Stretch1,
  doi = {10.2140/camcos.2010.5.65},
  url = {https://doi.org/10.2140/camcos.2010.5.65},
  year = {2010},
  month = jan,
  publisher = {Mathematical Sciences Publishers},
  volume = {5},
  number = {1},
  pages = {65--80},
  author = {Jonathan Goodman and Jonathan Weare},
  title = {Ensemble samplers with affine invariance},
  journal = {Communications in Applied Mathematics and Computational Science}
}

@article{Stretch2,
   title={emcee: The MCMC Hammer},
   volume={125},
   ISSN={1538-3873},
   url={http://dx.doi.org/10.1086/670067},
   DOI={10.1086/670067},
   number={925},
   journal={Publications of the Astronomical Society of the Pacific},
   publisher={IOP Publishing},
   author={Foreman-Mackey, Daniel and Hogg, David W. and Lang, Dustin and Goodman, Jonathan},
   year={2013},
   month={Mar},
   pages={306–312}
}

@article{StochasticProcess1,
title = {Digital simulation of random processes and its applications},
journal = {Journal of Sound and Vibration},
volume = {25},
number = {1},
pages = {111-128},
year = {1972},
issn = {0022-460X},
doi = {https://doi.org/10.1016/0022-460X(72)90600-1},
url = {https://www.sciencedirect.com/science/article/pii/0022460X72906001},
author = {M. Shinozuka and C.-M. Jan},
abstract = {Efficient methods are presented for digital simulation of a general homogeneous process (multidimensional or multivariate or multivariate-multidimensional) as a series of cosine functions with weighted amplitudes, almost evenly spaced frequencies, and random phase angles. The approach is also extended to the simulation of a general non-homogeneous oscillatory process characterized by an evolutionary power spectrum. Generalized forces involved in the modal analysis of linear or non-linear structures can be efficiently simulated as a multivariate process using the cross-spectral density matrix computed from the spectral density function of the multidimensional excitation process. Possible applications include simulation of (i) wind-induced ocean wave elevation, (ii) spatial random variation of material properties, (iii) the fluctuating part of atmospheric wind velocities and (iv) random surface roughness of highways and airport runways.}
}

@article{StochasticProcess2,
    author = {Shinozuka, Masanobu and Deodatis, George},
    title = "{Simulation of Stochastic Processes by Spectral Representation}",
    journal = {Applied Mechanics Reviews},
    volume = {44},
    number = {4},
    pages = {191-204},
    year = {1991},
    month = {04},
    abstract = "{The subject of this paper is the simulation of one-dimensional, uni-variate, stationary, Gaussian stochastic processes using the spectral representation method. Following this methodology, sample functions of the stochastic process can be generated with great computational efficiency using a cosine series formula. These sample functions accurately reflect the prescribed probabilistic characteristics of the stochastic process when the number N of the terms in the cosine series is large. The ensemble-averaged power spectral density or autocorrelation function approaches the corresponding target function as the sample size increases. In addition, the generated sample functions possess ergodic characteristics in the sense that the temporally-averaged mean value and the autocorrelation function are identical with the corresponding targets, when the averaging takes place over the fundamental period of the cosine series. The most important property of the simulated stochastic process is that it is asymptotically Gaussian as N → ∞. Another attractive feature of the method is that the cosine series formula can be numerically computed efficiently using the Fast Fourier Transform technique. The main area of application of this method is the Monte Carlo solution of stochastic problems in engineering mechanics and structural engineering. Specifically, the method has been applied to problems involving random loading (random vibration theory) and random material and geometric properties (response variability due to system stochasticity).}",
    issn = {0003-6900},
    doi = {10.1115/1.3119501},
    url = {https://doi.org/10.1115/1.3119501},
    eprint = {https://asmedigitalcollection.asme.org/appliedmechanicsreviews/article-pdf/44/4/191/5435905/191\_1.pdf},
}

@article{StochasticProcess3,
    author = {Shinozuka, Masanobu and Deodatis, George},
    title = "{Simulation of Multi-Dimensional Gaussian Stochastic Fields by Spectral Representation}",
    journal = {Applied Mechanics Reviews},
    volume = {49},
    number = {1},
    pages = {29-53},
    year = {1996},
    month = {01},
    abstract = "{The subject of this paper is the simulation of multi-dimensional, homogeneous, Gaussian stochastic fields using the spectral representation method. Following this methodology, sample functions of the stochastic field can be generated using a cosine series formula. These sample functions accurately reflect the prescribed probabilistic characteristics of the stochastic field when the number of terms in the cosine series is large. The ensemble-averaged power spectral density or autocorrelation function approaches the corresponding target function as the sample size increases. In addition, the generated sample functions possess ergodic characteristics in the sense that the spatially-averaged mean value, autocorrelation function and power spectral density function are identical with the corresponding targets, when the averaging takes place over the multi-dimensional domain associated with the fundamental period of the cosine series. Another property of the simulated stochastic field is that it is asymptotically Gaussian as the number of terms in the cosine series approaches infinity. The most important feature of the method is that the cosine series formula can be numerically computed very efficiently using the Fast Fourier Transform technique. The main area of application of this method is the Monte Carlo solution of stochastic problems in structural engineering, engineering mechanics and physics. Specifically, the method has been applied to problems involving random loading (random vibration theory) and random material and geometric properties (response variability due to system stochasticity).}",
    issn = {0003-6900},
    doi = {10.1115/1.3101883},
    url = {https://doi.org/10.1115/1.3101883},
    eprint = {https://asmedigitalcollection.asme.org/appliedmechanicsreviews/article-pdf/49/1/29/5437403/29\_1.pdf},
}


@article{StochasticProcess4,
author = {George Deodatis },
title = {Simulation of Ergodic Multivariate Stochastic Processes },
journal = {Journal of Engineering Mechanics},
volume = {122},
number = {8},
pages = {778-787},
year = {1996},
doi = {10.1061/(ASCE)0733-9399(1996)122:8(778)}
}

@article{StochasticProcess5,
author = {Huang, S. P. and Quek, S. T. and Phoon, K. K.},
title = {Convergence study of the truncated Karhunen–Loeve expansion for simulation of stochastic processes},
journal = {International Journal for Numerical Methods in Engineering},
volume = {52},
number = {9},
pages = {1029-1043},
keywords = {Karhunen–Loeve expansion, stationary Gaussian process, non-stationary Gaussian process, stochastic series representation, simulation, covariance models},
doi = {https://doi.org/10.1002/nme.255},
url = {https://onlinelibrary.wiley.com/doi/abs/10.1002/nme.255},
eprint = {https://onlinelibrary.wiley.com/doi/pdf/10.1002/nme.255},
abstract = {Abstract A random process can be represented as a series expansion involving a complete set of deterministic functions with corresponding random coefficients. Karhunen–Loeve (K–L) series expansion is based on the eigen-decomposition of the covariance function. Its applicability as a simulation tool for both stationary and non-stationary Gaussian random processes is examined numerically in this paper. The study is based on five common covariance models. The convergence and accuracy of the K–L expansion are investigated by comparing the second-order statistics of the simulated random process with that of the target process. It is shown that the factors affecting convergence are: (a) ratio of the length of the process over correlation parameter, (b) form of the covariance function, and (c) method of solving for the eigen-solutions of the covariance function (namely, analytical or numerical). Comparison with the established and commonly used spectral representation method is made. K–L expansion has an edge over the spectral method for highly correlated processes. For long stationary processes, the spectral method is generally more efficient as the K–L expansion method requires substantial computational effort to solve the integral equation. The main advantage of the K–L expansion method is that it can be easily generalized to simulate non-stationary processes with little additional effort. Copyright © 2001 John Wiley \& Sons, Ltd.},
year = {2001}
}

@article{StochasticProcess6,
title = {Simulation of second-order processes using Karhunen–Loeve expansion},
journal = {Computers & Structures},
volume = {80},
number = {12},
pages = {1049-1060},
year = {2002},
issn = {0045-7949},
doi = {https://doi.org/10.1016/S0045-7949(02)00064-0},
url = {https://www.sciencedirect.com/science/article/pii/S0045794902000640},
author = {K.K. Phoon and S.P. Huang and S.T. Quek},
keywords = {Simulation, Karhunen–Loeve expansion, Non-Gaussian process, Non-stationary process, Target covariance function, Target marginal distribution function},
abstract = {A unified and practical framework is developed for generating second-order stationary and non-stationary, Gaussian and non-Gaussian processes with a specified marginal distribution function and covariance function. It utilizes the Karhunen–Loeve expansion for simulation and an iterative mapping scheme to fit the target marginal distribution function. The proposed method has three main advantages: (a) processes with Gaussian-like marginal distribution can be generated almost directly without iteration, (b) distributions that deviate significantly from the Gaussian case can be handled efficiently and (c) non-stationary processes can be generated within the same unified framework. Four numerical examples are used to demonstrate the validity and convergence characteristics of the proposed algorithm. Based on these examples, it was shown that the proposed algorithm is more robust and general than the commonly used spectral representation method.}
}

@article{StochasticProcess7,
title = {Numerical methods for the discretization of random fields by means of the Karhunen–Loève expansion},
journal = {Computer Methods in Applied Mechanics and Engineering},
volume = {271},
pages = {109-129},
year = {2014},
issn = {0045-7825},
doi = {https://doi.org/10.1016/j.cma.2013.12.010},
url = {https://www.sciencedirect.com/science/article/pii/S0045782513003502},
author = {Wolfgang Betz and Iason Papaioannou and Daniel Straub},
keywords = {Random field discretization, Karhunen–Loève expansion, Nyström method, Collocation method, Galerkin method, Finite cell method},
abstract = {The computational efficiency of random field representations with the Karhunen–Loève (KL) expansion relies on the solution of a Fredholm integral eigenvalue problem. This contribution compares different methods that solve this problem. Focus is put on methods that apply to arbitrary shaped domains and arbitrary autocovariance functions. These include the Nyström method as well as collocation and Galerkin projection methods. Among the Galerkin methods, we investigate the finite element method (FEM) and propose the application of the finite cell method (FCM). This method is based on an extension to the FEM but avoids mesh generation on domains of complex geometric shape. The FCM was originally presented in Parvizian et al. (2007) [17] for the solution of elliptic boundary value problems. As an alternative to the L2-projection of the covariance function used in the Galerkin method, H1/2-projection and discrete projection are investigated. It is shown that the expansion optimal linear estimation (EOLE) method proposed in Li and Der Kiureghian (1993) [18] constitutes a special case of the Nyström method. It is found that the EOLE method is most efficient for the numerical solution of the KL expansion. The FEM and the FCM are more efficient than the EOLE method in evaluating a realization of the random field and, therefore, are suitable for problems in which the time spent in the evaluation of random field realizations has a major contribution to the overall runtime – e.g., in finite element reliability analysis.}
}

@article{StochasticProcess8,
  title={Simulation of higher-order stochastic processes by spectral representation},
  author={Michael D. Shields and Hwanpyo Kim},
  journal={Probabilistic Engineering Mechanics},
  year={2017},
  volume={47},
  pages={1-15}
}

@article{StochasticProcess9,
title = {3rd-order Spectral Representation Method: Simulation of multi-dimensional random fields and ergodic multi-variate random processes with fast Fourier transform implementation},
journal = {Probabilistic Engineering Mechanics},
volume = {64},
pages = {103128},
year = {2021},
issn = {0266-8920},
doi = {https://doi.org/10.1016/j.probengmech.2021.103128},
url = {https://www.sciencedirect.com/science/article/pii/S0266892021000126},
author = {Lohit Vandanapu and Michael D. Shields},
keywords = {Stochastic fields, Random fields, Spectral representation, Fast Fourier transform, Simulation},
}

@misc{StochasticProcess10,
      title={3rd-order Spectral Representation Method: Part II -- Ergodic Multi-variate random processes with fast Fourier transform},
      author={Lohit Vandanapu and Michael D. Shields},
      year={2019},
      eprint={1911.10251},
      archivePrefix={arXiv},
      primaryClass={math.ST}
}

@inproceedings{StochasticProcess11,
  title={Applied non-Gaussian processes : examples, theory, simulation, linear random vibration, and MATLAB solutions},
  booktitle={Applied non-Gaussian processes : examples, theory, simulation, linear random vibration, and MATLAB solutions},
  author={Mircea Grigoriu},
  year={1995}
}

@article{StochasticProcess12,
title = {A simple and efficient methodology to approximate a general non-Gaussian stationary stochastic vector process by a translation process with applications in wind velocity simulation},
journal = {Probabilistic Engineering Mechanics},
volume = {31},
pages = {19-29},
year = {2013},
issn = {0266-8920},
doi = {https://doi.org/10.1016/j.probengmech.2012.10.003},
url = {https://www.sciencedirect.com/science/article/pii/S0266892012000549},
author = {M.D. Shields and G. Deodatis},
keywords = {Non-Gaussian stochastic processes, Translation processes, Simulation, Stochastic vector processes, Wind velocity simulation, Wind pressure simulation},
abstract = {Several methodologies utilize translation vector process theory for simulation of non-Gaussian stochastic vector processes and fields. However, translation theory imposes certain compatibility conditions on the non-Gaussian cross-spectral density matrix (CSDM) and the non-Gaussian marginal probability density functions (PDFs). For many practical applications such as simulation of wind velocity time histories, the non-Gaussian CSDM and PDFs are assigned arbitrarily. As a result, they are often incompatible. The generally accepted approach to addressing this incompatibility is to approximate the incompatible pair of CSDM/PDFs with a compatible pair that closely matches the incompatible pair. A limited number of techniques are available to do so and these methodologies are usually complicated and time consuming. In this paper, a novel iterative methodology is presented that simply and efficiently estimates a non-Gaussian CSDM that: (a) is compatible with the prescribed non-Gaussian PDFs and (b) closely approximates the prescribed incompatible non-Gaussian CSDM. The corresponding underlying Gaussian CSDM is also determined and used for simulation purposes. Numerical examples are provided demonstrating the capabilities of the methodology for both general non-Gaussian stochastic vector processes and a non-Gaussian vector wind velocity process.}
}

@article{StochasticProcess13,
author = {Kim, Hwanpyo and Shields, Michael},
year = {2015},
month = {08},
pages = {31-42},
title = {Modeling strongly non-Gaussian non-stationary stochastic processes using the Iterative Translation Approximation Method and Karhunen-Loeve expansion},
volume = {161},
journal = {Computers & Structures},
doi = {10.1016/j.compstruc.2015.08.010}
}

@article{Surrogates1,
title = {Reduced order models for random functions. Application to stochastic problems},
journal = {Applied Mathematical Modelling},
volume = {33},
number = {1},
pages = {161-175},
year = {2009},
issn = {0307-904X},
doi = {https://doi.org/10.1016/j.apm.2007.10.023},
url = {https://www.sciencedirect.com/science/article/pii/S0307904X07002818},
author = {M. Grigoriu},
keywords = {Hydraulic head, Modal frequencies, Optimization, Pattern classification, Reduced order models, Stochastic equations},
abstract = {A method is developed for constructing reduced order models for arbitrary random functions. The reduced order models are simple random functions, that is, functions with a finite range (x1,…,xm). The construction of the reduced order models involves two steps. First, a range (x1,…,xm) is selected based on somewhat heuristic arguments. Second, the probabilities (p1,…,pm) of (x1,…,xm) are obtained from the solution of an optimization problem. Reduced order models are applied to calculate the distributions of the modal frequencies of a linear dynamic system with random stiffness matrix and statistics of the hydraulic head in a soil deposit with random heterogeneous conductivity. The performance of reduced order models in both applications is remarkable.}
}


@misc{PCE1,
      title={Automatic selection of basis-adaptive sparse polynomial chaos expansions for engineering applications},
      author={Nora Lüthen and Stefano Marelli and Bruno Sudret},
      year={2021},
      eprint={2009.04800},
      archivePrefix={arXiv},
      primaryClass={stat.CO}
}

@Article{Nataf1,
 Author = {A. {Nataf}},
 Title = {{D\'etermination des distributions de probabilit\'es dont les marges sont donn\'ees}},
 FJournal = {{Comptes Rendus Hebdomadaires des S\'eances de l'Acad\'emie des Sciences, Paris}},
 Journal = {{C. R. Acad. Sci., Paris}},
 ISSN = {0001-4036},
 Volume = {255},
 Pages = {42--43},
 Year = {1962},
 Publisher = {Gauthier-Villars, Paris},
 Language = {French},
 Zbl = {0109.11904}
}

@article{Nataf2,
title = {An innovating analysis of the Nataf transformation from the copula viewpoint},
journal = {Probabilistic Engineering Mechanics},
volume = {24},
number = {3},
pages = {312-320},
year = {2009},
issn = {0266-8920},
doi = {https://doi.org/10.1016/j.probengmech.2008.08.001},
url = {https://www.sciencedirect.com/science/article/pii/S0266892008000660},
author = {Régis Lebrun and Anne Dutfoy},
keywords = {, Copula, Stochastic modelling},
abstract = {This article gives new insight on the Nataf transformation, a widely used tool in reliability analysis. After recalling some basics concerning the copula theory, we explain this transformation in the light of the copula theory and we uncover all the hidden hypothesis made on the dependence structure of the probabilistic model when using this transformation. Some important results concerning dependence modelling are given, such as the risk related to the use of a linear correlation matrix to describe the dependence structure, and the importance of tail dependence in probabilistic modelling for safety assessment. This contribution should allow the reader to be much more aware of the pitfalls in dependence modelling when relying solely on the Nataf transformation.}
}

@article{Utilities1,
title = {Computing a nearest symmetric positive semidefinite matrix},
journal = {Linear Algebra and its Applications},
volume = {103},
pages = {103-118},
year = {1988},
issn = {0024-3795},
doi = {https://doi.org/10.1016/0024-3795(88)90223-6},
url = {https://www.sciencedirect.com/science/article/pii/0024379588902236},
author = {Nicholas J. Higham},
abstract = {The nearest symmetric positive semidefinite matrix in the Frobenius norm to an arbitrary real matrix A is shown to be (B + H)/2, where H is the symmetric polar factor of B=(A + AT)/2. In the 2-norm a nearest symmetric positive semidefinite matrix, and its distance δ2(A) from A, are given by a computationally challenging formula due to Halmos. We show how the bisection method can be applied to this formula to compute upper and lower bounds for δ2(A) differing by no more than a given amount. A key ingredient is a stable and efficient test for positive definiteness, based on an attempted Choleski decomposition. For accurate computation of δ2(A) we formulate the problem as one of zero finding and apply a hybrid Newton-bisection algorithm. Some numerical difficulties are discussed and illustrated by example.}
}

@misc{nearest_psd,
       title={NEARESTSPD},
       url={https://www.mathworks.com/matlabcentral/fileexchange/42885-nearestspd},
       journal={MathWorks},
       author={D'Errico, John}
}

@article{Utilities3,
  doi = {10.1137/050624509},
  url = {https://doi.org/10.1137/050624509},
  year = {2006},
  month = jan,
  publisher = {Society for Industrial {\&} Applied Mathematics ({SIAM})},
  volume = {28},
  number = {2},
  pages = {360--385},
  author = {Houduo Qi and Defeng Sun},
  title = {A Quadratically Convergent Newton Method for Computing the Nearest Correlation Matrix},
  journal = {{SIAM} Journal on Matrix Analysis and Applications}
}

@article{dsilva2018parsimonious,
  title={Parsimonious representation of nonlinear dynamical systems through manifold learning: A chemotaxis case study},
  author={Dsilva, Carmeline J and Talmon, Ronen and Coifman, Ronald R and Kevrekidis, Ioannis G},
  journal={Applied and Computational Harmonic Analysis},
  volume={44},
  number={3},
  pages={759--773},
  year={2018},
  publisher={Elsevier}
}

################ Sensitivity Analysis ########################

# Morris
@article{Morris1,
title = {An effective screening design for sensitivity analysis of large models},
journal = {Environmental Modelling & Software},
volume = {22},
number = {10},
pages = {1509-1518},
year = {2007},
note = {Modelling, computer-assisted simulations, and mapping of dangerous phenomena for hazard assessment},
issn = {1364-8152},
doi = {https://doi.org/10.1016/j.envsoft.2006.10.004},
url = {https://www.sciencedirect.com/science/article/pii/S1364815206002805},
author = {Francesca Campolongo and Jessica Cariboni and Andrea Saltelli},
keywords = {Sensitivity analysis, Screening problem, Model-free methods, Effective sampling strategy, Dimethylsulphide (DMS)},
abstract = {In 1991 Morris proposed an effective screening sensitivity measure to identify the few important factors in models with many factors. The method is based on computing for each input a number of incremental ratios, namely elementary effects, which are then averaged to assess the overall importance of the input. Despite its value, the method is still rarely used and instead local analyses varying one factor at a time around a baseline point are usually employed. In this piece of work we propose a revised version of the elementary effects method, improved in terms of both the definition of the measure and the sampling strategy. In the present form the method shares many of the positive qualities of the variance-based techniques, having the advantage of a lower computational cost, as demonstrated by the analytical examples. The method is employed to assess the sensitivity of a chemical reaction model for dimethylsulphide (DMS), a gas involved in climate change. Results of the sensitivity analysis open up the ground for model reconsideration: some model components may need a more thorough modelling effort while some others may need to be simplified.}
}

# Chatterjee
@article{Chatterjee,
author = {Sourav Chatterjee},
title = {A New Coefficient of Correlation},
journal = {Journal of the American Statistical Association},
volume = {116},
number = {536},
pages = {2009-2022},
year  = {2021},
publisher = {Taylor & Francis},
doi = {10.1080/01621459.2020.1758115},
URL = {https://doi.org/10.1080/01621459.2020.1758115},
eprint = {https://doi.org/10.1080/01621459.2020.1758115}
}

@misc{gamboa2020global,
      title={Global Sensitivity Analysis: a new generation of mighty estimators based on rank statistics},
      author={Fabrice Gamboa and Pierre Gremaud and Thierry Klein and Agnès Lagnoux},
      year={2020},
      eprint={2003.01772},
      archivePrefix={arXiv},
      primaryClass={math.ST}
}

# Cramér-von Mises index
@article{CVM,
author = {Gamboa, Fabrice and Klein, Thierry and Lagnoux, Agnès},
title = {Sensitivity Analysis Based on Cramér--von Mises Distance},
journal = {SIAM/ASA Journal on Uncertainty Quantification},
volume = {6},
number = {2},
pages = {522-548},
year = {2018},
doi = {10.1137/15M1025621},
URL = {https://doi.org/10.1137/15M1025621},
eprint = {https://doi.org/10.1137/15M1025621},
}


# Generalised Sobol index
@article{GSI,
author = {Fabrice Gamboa and Alexandre Janon and Thierry Klein and Agnès Lagnoux},
title = {{Sensitivity analysis for multidimensional and functional outputs}},
volume = {8},
journal = {Electronic Journal of Statistics},
number = {1},
publisher = {Institute of Mathematical Statistics and Bernoulli Society},
pages = {575 -- 603},
keywords = {Concentration inequalities, quadratic functionals, Semi-parametric efficient estimation, sensitivity analysis, Sobol indices, temporal output, vector output},
year = {2014},
doi = {10.1214/14-EJS895},
URL = {https://doi.org/10.1214/14-EJS895}
}

# Sobol
@book{saltelli_2008,
  author = {Saltelli, A.},
  description = {Global sensitivity analysis: the primer - Andrea Saltelli},
  isbn = {9780470059975},
  keywords = {sensitivity statistics},
  lccn = {2007045551},
  publisher = {John Wiley},
  title = {Global sensitivity analysis: the primer},
  url = {https://onlinelibrary.wiley.com/doi/book/10.1002/9780470725184},
  year = 2008
}

@article{saltelli_2002,
title = {Making best use of model evaluations to compute sensitivity indices},
journal = {Computer Physics Communications},
volume = {145},
number = {2},
pages = {280-297},
year = {2002},
issn = {0010-4655},
doi = {https://doi.org/10.1016/S0010-4655(02)00280-1},
url = {https://www.sciencedirect.com/science/article/pii/S0010465502002801},
author = {Andrea Saltelli},
keywords = {Sensitivity analysis, Sensitivity measures, Sensitivity indices, Importance measures},
}
<<<<<<< HEAD

@article{PTMCMC1,
title = {Parallel Tempering: Theory, Applications, and New Perspectives},
author = {David J. Earl, Michael W. Deem},
year = {2005},
doi = {https://doi.org/10.48550/arXiv.physics/0508111}
}

@inproceedings{PTMCMC2,
title = {Using Thermodynamic Integration to Calculate the Posterior Probability in Bayesian Model Selection Problems},
booktitle = {AIP Conference Proceedings 707, 59},
year = {2004},
doi = {https://doi.org/10.1063/1.1751356},
author = {Paul M. Goggans and Ying Chi}
}

@article{STMCMC_ChingChen,
title = {Transitional Markov Chain Monte Carlo Method for Bayesian Model Updating, Model Class Selection, and Model Averaging},
author = {Jianye Ching, Yi-Chu Chen},
year = {2007},
doi = {https://doi.org/10.1061/(ASCE)0733-9399(2007)133:7(816)}
=======
@article{Kle2D,
title = {Simulation of multi-dimensional random fields by Karhunen–Loève expansion},
journal = {Computer Methods in Applied Mechanics and Engineering},
volume = {324},
pages = {221-247},
year = {2017},
issn = {0045-7825},
doi = {https://doi.org/10.1016/j.cma.2017.05.022},
url = {https://www.sciencedirect.com/science/article/pii/S0045782516318692},
author = {Zhibao Zheng and Hongzhe Dai},
keywords = {Multi-dimensional random field, Karhunen–Loève expansion, Random field simulation, Fredholm integral equation},
>>>>>>> 1241fedf
}<|MERGE_RESOLUTION|>--- conflicted
+++ resolved
@@ -828,7 +828,6 @@
 author = {Andrea Saltelli},
 keywords = {Sensitivity analysis, Sensitivity measures, Sensitivity indices, Importance measures},
 }
-<<<<<<< HEAD
 
 @article{PTMCMC1,
 title = {Parallel Tempering: Theory, Applications, and New Perspectives},
@@ -850,7 +849,8 @@
 author = {Jianye Ching, Yi-Chu Chen},
 year = {2007},
 doi = {https://doi.org/10.1061/(ASCE)0733-9399(2007)133:7(816)}
-=======
+}
+
 @article{Kle2D,
 title = {Simulation of multi-dimensional random fields by Karhunen–Loève expansion},
 journal = {Computer Methods in Applied Mechanics and Engineering},
@@ -862,5 +862,4 @@
 url = {https://www.sciencedirect.com/science/article/pii/S0045782516318692},
 author = {Zhibao Zheng and Hongzhe Dai},
 keywords = {Multi-dimensional random field, Karhunen–Loève expansion, Random field simulation, Fredholm integral equation},
->>>>>>> 1241fedf
 }