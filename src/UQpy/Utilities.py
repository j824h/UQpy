--- conflicted
+++ resolved
@@ -345,10 +345,7 @@
 
 def _get_ps(a, w=None):
     w05 = np.matrix(w ** .5)
-<<<<<<< HEAD
-=======
-
->>>>>>> d7236b7e
+
     return w05.I * _get_a_plus(w05 * a * w05) * w05.I
 
 
