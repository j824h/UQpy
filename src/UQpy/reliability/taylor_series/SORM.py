import logging
from typing import Union

import numpy as np
import scipy.stats as stats
from beartype import beartype

from UQpy.run_model.RunModel import RunModel
from UQpy.distributions.baseclass import Distribution
from UQpy.utilities.ValidationTypes import PositiveInteger
from UQpy.reliability.taylor_series.FORM import FORM
from UQpy.reliability.taylor_series.baseclass.TaylorSeries import TaylorSeries


class SORM(TaylorSeries):

    @beartype
    def __init__(
            self,
            form_object: FORM,
            df_step: Union[float, int] = 0.01,
    ):
        """
        :class:`.SORM` is a child class of the :class:`.TaylorSeries` class. Input: The :class:`.SORM` class requires an
        object of type :class:`.FORM` as input.

        :param form_object: Object of type :class:`.FORM`
        :param df_step: Finite difference step in standard normal space. Default: :math:`0.01`
        """

        self.logger = logging.getLogger(__name__)
        self.df_step = df_step
        """Finite difference step in standard normal space."""

        self.failure_probability: float = None
        """FORM probability of failure :math:`\\Phi(-\\beta_{HL}) \\prod_{i=1}^{n-1} (1+\\beta_{HL}\\kappa_i)^{-\\frac{1}{2}}`."""
        self.beta_second_order: list = None
        """Hasofer-Lind reliability index using the SORM method."""
        self.call = None

        self.form_object = form_object
        self._run()

    @classmethod
    @beartype
    def build_from_first_order(
            cls,
            distributions: Union[None, Distribution, list[Distribution]],
            runmodel_object: RunModel,
            seed_x: Union[list, np.ndarray] = None,
            seed_u: Union[list, np.ndarray] = None,
            df_step: Union[int, float] = 0.01,
            corr_x: Union[list, np.ndarray] = None,
            corr_z: Union[list, np.ndarray] = None,
            n_iterations: PositiveInteger = 100,
            tolerance_u: Union[float, int] = None,
            tolerance_beta: Union[float, int] = None,
            tolerance_gradient: Union[float, int] = None,
    ):
        """
        :param distributions: Marginal probability distributions of each random variable. Must be an object of
         type :class:`.DistributionContinuous1D` or :class:`.JointIndependent`.
        :param runmodel_object: The computational model. It should be of type :class:`RunModel`.
        :param seed_x: The initial starting point for the `Hasofer-Lind` algorithm.
         Either `seed_u` or `seed_x` must be provided.
         If `seed_u` is provided, it should be a point in the uncorrelated standard normal space of **U**.
         If `seed_x` is provided, it should be a point in the parameter space of **X**.
        :param seed_u: Either `seed_u` or `seed_x` must be provided.
         If `seed_u` is provided, it should be a point in the uncorrelated standard normal space of **U**.
         If `seed_x` is provided, it should be a point in the parameter space of **X**.
        :param df_step: Finite difference step in standard normal space. Default: :math:`0.01`
        :param corr_x: Covariance matrix
         If `corr_x` is provided, it is the correlation matrix (:math:`\mathbf{C_X}`) of the random vector **X** .
        :param corr_z: Covariance matrix
         If `corr_z` is provided, it is the correlation matrix (:math:`\mathbf{C_Z}`) of the standard normal random
         vector **Z** . Default: `corr_z` is specified as the identity matrix.
         Default: `corr_z` is specified as the identity matrix.
        :param n_iterations: Maximum number of iterations for the `HLRF` algorithm. Default: :math:`100`
        :param tolerance_u: Convergence threshold for criterion :math:`||\mathbf{U}^{k} - \mathbf{U}^{k-1}||_2 \leq`
         :code:`tolerance_u` of the `HLRF` algorithm. Default: :math:`1.0e-3`
        :param tolerance_beta: Convergence threshold for criterion :math:`||\\beta_{HL}^{k}-\\beta_{HL}^{k-1}||_2 \leq`
         :code:`tolerance_beta` of the `HLRF` algorithm. Default: :math:`1.0e-3`
        :param tolerance_gradient: Convergence threshold for criterion
         :math:`||\\nabla G(\mathbf{U}^{k})- \\nabla G(\mathbf{U}^{k-1})||_2 \leq` :code:`tolerance_gradient`
         of the `HLRF` algorithm. Default: :math:`1.0e-3`

        Any number of tolerances can be provided. Only the provided tolerances will be considered for the convergence
        of the algorithm. In case none of the tolerances are provided then they are considered equal to :math:`1e-3` and
        all are checked for the convergence.
        """
        f = FORM(distributions, runmodel_object, seed_x, seed_u, df_step,
                 corr_x, corr_z, n_iterations, tolerance_u, tolerance_beta, tolerance_gradient)

        return cls(f, df_step)

    def _run(self):
        """
        Runs SORM
        """
        self.logger.info("UQpy: Calculating SORM correction...")
        beta = self.form_object.beta[-1]

        self.dimension = self.form_object.dimension
        model = self.form_object.runmodel_object
        state_function_gradient_record = self.form_object.state_function_gradient_record

        matrix_a = np.fliplr(np.eye(self.dimension))
        matrix_a[:, 0] = self.form_object.alpha

        q = np.zeros(shape=(self.dimension, self.dimension))
<<<<<<< HEAD
        q[:, 0] = matrix_a[:, 0] / np.linalg.norm()
=======
        # q[:, 0] = normalize(matrix_a[:, 0])
        q[:, 0] = matrix_a[:, 0] / np.linalg.norm(matrix_a[:, 0])
>>>>>>> 8324ebee

        for i in range(1, self.dimension):
            ai = matrix_a[:, i]
            for j in range(0, i):
                aj = matrix_a[:, j]
                t = ai.dot(aj)
                ai = ai - t * aj
            q[:, i] = ai / np.linalg.norm(ai)

        r1 = np.fliplr(q).T
        self.logger.info("UQpy: Calculating the hessian for SORM..")

        hessian_g = self._derivatives(point_u=self.form_object.design_point_u[-1],
                                      point_x=self.form_object.design_point_x[-1],
                                      runmodel_object=model,
                                      nataf_object=self.form_object.nataf_object,
                                      order="second",
                                      df_step=self.df_step,
                                      point_qoi=self.form_object.state_function_record[-1])

        matrix_b = np.dot(np.dot(r1, hessian_g), r1.T) / np.linalg.norm(state_function_gradient_record[-1])
        kappa = np.linalg.eig(matrix_b[: self.dimension - 1, : self.dimension - 1])
        if self.call is None:
            self.failure_probability = [stats.norm.cdf(-1 * beta) * np.prod(1 / (1 + beta * kappa[0]) ** 0.5)]
            self.beta_second_order = [-stats.norm.ppf(self.failure_probability)]
        else:
            self.failure_probability += [stats.norm.cdf(-1 * beta) * np.prod(1 / (1 + beta * kappa[0]) ** 0.5)]
            self.beta_second_order += [-stats.norm.ppf(self.failure_probability)]

        self.call = True<|MERGE_RESOLUTION|>--- conflicted
+++ resolved
@@ -108,12 +108,7 @@
         matrix_a[:, 0] = self.form_object.alpha
 
         q = np.zeros(shape=(self.dimension, self.dimension))
-<<<<<<< HEAD
-        q[:, 0] = matrix_a[:, 0] / np.linalg.norm()
-=======
-        # q[:, 0] = normalize(matrix_a[:, 0])
         q[:, 0] = matrix_a[:, 0] / np.linalg.norm(matrix_a[:, 0])
->>>>>>> 8324ebee
 
         for i in range(1, self.dimension):
             ai = matrix_a[:, i]
