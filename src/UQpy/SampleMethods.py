# UQpy is distributed under the MIT license.
#
# Copyright (C) 2018  -- Michael D. Shields
#
# Permission is hereby granted, free of charge, to any person obtaining a copy of this software and associated
# documentation files (the "Software"), to deal in the Software without restriction, including without limitation the
# rights to use, copy, modify, merge, publish, distribute, sublicense, and/or sell copies of the Software, and to permit
# persons to whom the Software is furnished to do so, subject to the following conditions:
#
# The above copyright notice and this permission notice shall be included in all copies or substantial portions of the
# Software.
#
# THE SOFTWARE IS PROVIDED "AS IS", WITHOUT WARRANTY OF ANY KIND, EXPRESS OR IMPLIED, INCLUDING BUT NOT LIMITED TO THE
# WARRANTIES OF MERCHANTABILITY, FITNESS FOR A PARTICULAR PURPOSE AND NON-INFRINGEMENT. IN NO EVENT SHALL THE AUTHORS OR
# COPYRIGHT HOLDERS BE LIABLE FOR ANY CLAIM, DAMAGES OR OTHER LIABILITY, WHETHER IN AN ACTION OF CONTRACT, TORT OR
# OTHERWISE, ARISING FROM, OUT OF OR IN CONNECTION WITH THE SOFTWARE OR THE USE OR OTHER DEALINGS IN THE SOFTWARE.

"""This module contains functionality for all the sampling methods supported in ``UQpy``.

The module currently contains the following classes:

- ``MCS``: Class to perform Monte Carlo sampling.
- ``LHS``: Class to perform Latin hypercube sampling.
- ``MCMC``: Class to perform Markov Chain Monte Carlo sampling.
- ``IS``: Class to perform Importance sampling.
"""

import copy

from scipy.spatial.distance import pdist

from UQpy.Distributions import *
from UQpy.Utilities import *


########################################################################################################################
########################################################################################################################
#                                         Monte Carlo Simulation
########################################################################################################################


class MCS:
    """
    Perform Monte Carlo sampling (MCS) of random variables.

    **Attributes:**

    **Input:**

    * **dist_object** ((list of) ``Distribution`` object(s)):
                        Probability distribution of each random variable. Must be an object of type ``Distribution``.

    * **nsamples** (`int`):
                     Number of samples to be drawn from each distribution.

    * random_state (None or `int` or `np.random.RandomState` object):
        Random seed used to initialize the pseudo-random number generator. Default is None.

    * **verbose** (Boolean):
                        A boolean declaring whether to write text to the terminal.

                        Default value: False

    **Attributes:**

    * **samples** (`ndarray` or `list`):
                        Generated samples. If a list of ``DistributionContinuous1D``, ``DistributionContinuous1D``
                        objects is provided then **samples** is an array with
                        ``samples.shape=(nsamples, len(dist_object))``. If  ``DistributionContinuous1D`` object is
                        provided then **samples** is an array with ``samples.shape=(nsamples, 1)``. If a
                        ``DistributionContinuousND`` object is provided then **samples** is an array with
                        ``samples.shape=(nsamples, ND)``. If a list of ``DistributionContinuous1D``,
                        ``DistributionContinuousND`` is provided then **samples** is a list with
                        ``len(samples)=nsamples`` and ``len(samples[i]) = len(dist_object)``.

    * **samplesU01** (`ndarray` (`list`)):
                        If the ``Distribution`` object has a ``cdf`` method, MCS also returns the samples in the
                        Uniform(0,1) hypercube using the method ``transform_u01``.

    **Methods**

    """

    def __init__(self, dist_object, nsamples=None,  random_state=None, verbose=False):

        if isinstance(dist_object, list):
            add_continuous_1d = 0
            add_continuous_nd = 0
            for i in range(len(dist_object)):
                if not isinstance(dist_object[i], Distribution):
                    raise TypeError('UQpy: A UQpy.Distribution object must be provided.')
                if isinstance(dist_object[i], DistributionContinuous1D):
                    add_continuous_1d = add_continuous_1d + 1
                elif isinstance(dist_object[i], DistributionND):
                    add_continuous_nd = add_continuous_nd + 1
            if add_continuous_1d == len(dist_object):
                self.list = False
                self.array = True
            else:
                self.list = True
                self.array = False

            self.random_state = random_state
            if isinstance(self.random_state, int):
                self.random_state = np.random.RandomState(self.random_state)
            elif not isinstance(self.random_state, (type(None), np.random.RandomState)):
                raise TypeError('UQpy: random_state must be None, an int or an np.random.RandomState object.')

            self.dist_object = dist_object
        else:
            if not isinstance(dist_object, Distribution):
                raise TypeError('UQpy: A UQpy.Distribution object must be provided.')
            else:
                self.dist_object = dist_object
                self.list = False
                self.array = True
            self.random_state = random_state
            if isinstance(self.random_state, int):
                self.random_state = np.random.RandomState(self.random_state)
            elif not isinstance(self.random_state, (type(None), np.random.RandomState)):
                raise TypeError('UQpy: random_state must be None, an int or an np.random.RandomState object.')

        # Instantiate the output attributes.
        self.samples = None
        self.samplesU01 = None

        # Set printing options
        self.verbose = verbose
        self.nsamples = nsamples
        # ==============================================================================================================
        #                                       Run Monte Carlo sampling
        if nsamples is not None:
            self.run(nsamples=self.nsamples, random_state=self.random_state)

    def run(self, nsamples, random_state=None):
        """
        The ``run`` method of the ``MCS`` class can be invoked many times and the generated samples are appended to the
        existing samples. For example, to the 5 samples in object ``x1`` we can add two more by running

        >>> print(x1)
            <UQpy.SampleMethods.MCS object at 0x1a148ba85>
        >>> x1.run(nsamples=2, random_state=np.random.RandomState(23))
        >>> print(x1.samples)
            [[-1.0856306   1.65143654]
             [ 0.99734545 -2.42667924]
             [ 0.2829785  -0.42891263]
             [-1.50629471  1.26593626]
             [-0.57860025 -0.8667404 ]
             [ 0.66698806 -0.77761941]
             [ 0.02581308  0.94863382]]

        The total number of samples is now

        >>> print(x1.nsamples)
            7
        """
        # Check if a random_state is provided.
        if random_state is None:
            random_state = self.random_state
        else:
            if isinstance(random_state, int):
                random_state = np.random.RandomState(random_state)
            elif not isinstance(random_state, (type(None), np.random.RandomState)):
                raise TypeError('UQpy: random_state must be None, an int or an np.random.RandomState object.')

        if nsamples is None:
            raise ValueError('UQpy: Number of samples must be defined.')
        if not isinstance(nsamples, int):
            raise ValueError('UQpy: nsamples should be an integer.')

        if self.verbose:
            print('UQpy: Running Monte Carlo Sampling.')

        if isinstance(self.dist_object, list):
            temp_samples = list()
            for i in range(len(self.dist_object)):
                if hasattr(self.dist_object[i], 'rvs'):
                    temp_samples.append(self.dist_object[i].rvs(nsamples=nsamples, random_state=random_state))
                else:
                    ValueError('UQpy: rvs method is missing.')
            x = list()
            for j in range(nsamples):
                y = list()
                for k in range(len(self.dist_object)):
                    y.append(temp_samples[k][j])
                x.append(np.array(y))
        else:
            if hasattr(self.dist_object, 'rvs'):
                temp_samples = self.dist_object.rvs(nsamples=nsamples, random_state=random_state)
                x = temp_samples

        if self.samples is None:
            if isinstance(self.dist_object, list) and self.array is True:
                self.samples = np.hstack(np.array(x)).T
            else:
                self.samples = np.array(x)
        else:
            # If self.samples already has existing samples, append the new samples to the existing attribute.
            if isinstance(self.dist_object, list) and self.array is True:
                self.samples = np.concatenate([self.samples, np.hstack(np.array(x)).T], axis=0)
            elif isinstance(self.dist_object, Distribution):
                self.samples = np.vstack([self.samples, x])
            else:
                self.samples = np.vstack([self.samples, x])
        self.nsamples = len(self.samples)

        if self.verbose:
            print('UQpy: Monte Carlo Sampling Complete.')

    def transform_u01(self):
        """
        The ``transform_u01`` method of the ``MCS`` is used to transform samples from the parameter space to the
        Uniform [0, 1] space. ``Distribution`` objects need to have a ``cdf`` method.

        >>> print(x1)
            <UQpy.SampleMethods.MCS object at 0x1a18c03450>
        >>> x1.transform_u01()
        >>> print(x1.samplesU01)
            [[0.13882123 0.95067527]
             [0.84070157 0.00761886]
             [0.61140334 0.3339934 ]
             [0.06599577 0.89723205]
             [0.28142947 0.19304213]
             [0.74761012 0.21839671]
             [0.51029679 0.82859656]]
        """

        if isinstance(self.dist_object, list) and self.array is True:
            zi = np.zeros_like(self.samples)
            for i in range(self.nsamples):
                z = self.samples[i, :]
                for j in range(len(self.dist_object)):
                    if hasattr(self.dist_object[j], 'cdf'):
                        zi[i, j] = self.dist_object[j].cdf(z[j])
                    else:
                        raise ValueError('UQpy: All Distributions must have a cdf method.')
            self.samplesU01 = zi

        elif isinstance(self.dist_object, Distribution):
            if hasattr(self.dist_object, 'cdf'):
                zi = np.zeros_like(self.samples)
                for i in range(self.nsamples):
                    z = self.samples[i, :]
                    zi[i, :] = self.dist_object.cdf(z)
                self.samplesU01 = zi
            else:
                raise ValueError('UQpy: All Distributions must have a cdf method.')

        elif isinstance(self.dist_object, list) and self.list is True:
            temp_samples_u01 = [None] * self.nsamples
            for i in range(self.nsamples):
                z = self.samples[i][:]
                y = [None] * len(self.dist_object)
                for j in range(len(self.dist_object)):
                    if hasattr(self.dist_object[j], 'cdf'):
                        zi = self.dist_object[j].cdf(z[j])
                    else:
                        raise ValueError('UQpy: All Distributions must have a cdf method.')
                    y[j] = zi
                temp_samples_u01[i] = np.array(y)
            self.samplesU01 = temp_samples_u01

########################################################################################################################
########################################################################################################################
#                                         Latin hypercube sampling  (LHS)
########################################################################################################################


class LHS:

    """
    Perform Latin hypercube sampling (MCS) of random variables.

    **Attributes:**

    **Input:**

    * **dist_object** ((list of) ``Distribution`` object(s)):
            List of ``Distribution`` objects corresponding to each random variable.

    * **nsamples** (`int`):
            Number of samples to be drawn from each distribution.


    * **criterion** (`str` or `callable`):
            The criterion for generating sample points
                Options:
                    1. 'random' - completely random. \n
                    2. centered' - points only at the centre. \n
                    3. 'maximin - maximizing the minimum distance between points. \n
                    4. 'correlate' - minimizing the correlation between the points. \n
                    5. `callable` - User-defined method.

            Default: 'random'

    * **metric** (`str` or `callable`):
            The distance metric to use.
                Options:
                    1. `str` - Available options are: `braycurtis`, `canberra`, `chebyshev`, `cityblock`,
                    `correlation`, `cosine`, `dice`, `euclidean`, `hamming`, `jaccard`, `jensenshannon`,
                    `kulsinski`, `mahalanobis`, `matching`, `minkowski`, `rogerstanimoto`, `russellrao`,
                    `seuclidean`, `sokalmichener`, `sokalsneath`, `sqeuclidean`, `yule`.

                2. User-defined function.

            Default: `euclidean`.

    * **iterations** (`int`):
            The number of iteration to run. Required only for ``maximin`` and ``correlate`` criterion.

            Default: 100.

    * random_state (None or `int` or `np.random.RandomState` object):
            Random seed used to initialize the pseudo-random number generator. Default is None.

    * **verbose** (`Boolean`):
            A boolean declaring whether to write text to the terminal.

            Default value: False


    **Attributes:**

    * **samples** (`ndarray`):
            `ndarray` containing the generated samples.

    **Methods**

    The LHS class supports the following LHS design methods:

    """

    def __init__(self, dist_object, nsamples, criterion=None, random_state=None, verbose=False,
                 **kwargs):

        # Check if a Distribution object is provided.
        from UQpy.Distributions import DistributionContinuous1D, JointInd

        if isinstance(dist_object, list):
            for i in range(len(dist_object)):
                if not isinstance(dist_object[i], DistributionContinuous1D):
                    raise TypeError('UQpy: A DistributionContinuous1D object must be provided.')
        else:
            if not isinstance(dist_object, (DistributionContinuous1D, JointInd)):
                raise TypeError('UQpy: A DistributionContinuous1D or JointInd object must be provided.')

        self.dist_object = dist_object
        self.kwargs = kwargs

        self.random_state = random_state
        if isinstance(self.random_state, int):
            self.random_state = np.random.RandomState(self.random_state)
        elif not isinstance(self.random_state, (type(None), np.random.RandomState)):
            raise TypeError('UQpy: random_state must be None, an int or an np.random.RandomState object.')

        if isinstance(criterion, str):
            if criterion not in ['random', 'centered', 'maximin', 'correlate']:
                raise NotImplementedError("Exit code: Supported lhs criteria: 'random', 'centered', 'maximin', "
                                          "'correlate'.")
            else:
                self.criterion = criterion
        else:
            self.criterion = criterion

        if isinstance(nsamples, int):
            self.nsamples = nsamples
        else:
            raise ValueError('UQpy: number of samples must be specified.')

        # Set printing options
        self.verbose = verbose

        if isinstance(self.dist_object, list):
            self.samples = np.zeros([self.nsamples, len(self.dist_object)])
        elif isinstance(self.dist_object, DistributionContinuous1D):
            self.samples = np.zeros([self.nsamples, 1])
        elif isinstance(self.dist_object, JointInd):
            self.samples = np.zeros([self.nsamples, len(self.dist_object.marginals)])

        self.samplesU01 = np.zeros_like(self.samples)

        self.run(self.nsamples)

    def run(self, nsamples):

        if self.nsamples is None:
            self.nsamples = nsamples

        if self.verbose:
            print('UQpy: Running Latin Hypercube sampling...')

        cut = np.linspace(0, 1, self.nsamples + 1)
        a = cut[:self.nsamples]
        b = cut[1:self.nsamples + 1]

<<<<<<< HEAD
        samples = self._samples(a, b)

        samples_u_to_x = np.zeros_like(samples)
        for j in range(samples.shape[1]):
            i_cdf = self.distribution[j].icdf
            samples_u_to_x[:, j] = i_cdf(np.atleast_2d(samples[:, j]).T, self.dist_params[j])

        if self.verbose:
            print('Successful execution of LHS design..')
=======
        u = np.zeros(shape=(self.samples.shape[0], self.samples.shape[1]))
        samples = np.zeros_like(u)
        for i in range(self.samples.shape[1]):
            u[:, i] = stats.uniform.rvs(size=self.samples.shape[0], random_state=self.random_state)
            samples[:, i] = u[:, i] * (b - a) + a
>>>>>>> 041cab7e

        if self.criterion is not None:
            if self.criterion == 'random':
                u_lhs = self.random(samples)
            elif self.criterion == 'centered':
                u_lhs = self.centered(samples, a=a, b=b)
            elif self.criterion == 'maximin':
                u_lhs = self.max_min(samples, self.kwargs)
            elif self.criterion == 'correlate':
                u_lhs = self.correlate(samples, self.kwargs)
            elif callable(self.criterion):
                u_lhs = self.criterion(samples)
            else:
                raise ValueError('UQpy: A valid criterion is required.')
        elif self.criterion is None:
            u_lhs = self.random(samples)

        self.samplesU01 = u_lhs

        if isinstance(self.dist_object, list):
            for j in range(len(self.dist_object)):
                if hasattr(self.dist_object[j], 'icdf'):
                    self.samples[:, j] = self.dist_object[j].icdf(u_lhs[:, j])

        elif isinstance(self.dist_object, JointInd):
            if all(hasattr(m, 'icdf') for m in self.dist_object.marginals):
                for j in range(len(self.dist_object.marginals)):
                    self.samples[:, j] = self.dist_object.marginals[j].icdf(u_lhs[:, j])

        elif isinstance(self.dist_object, DistributionContinuous1D):
            if hasattr(self.dist_object, 'icdf'):
                self.samples = self.dist_object.icdf(u_lhs)

        if self.verbose:
            print('Successful execution of LHS design.')

    def random(self, samples):
        """
        A Latin hypercube design based on sampling randomly inside each bin.
        """

        lhs_samples = np.zeros_like(samples)
        for j in range(samples.shape[1]):
            if self.random_state is not None:
                order = self.random_state.permutation(self.nsamples)
            else:
                order = np.random.permutation(self.nsamples)
            lhs_samples[:, j] = samples[order, j]

        return lhs_samples

    def max_min(self, samples, parameters):
        """
        A Latin hypercube design based on maximizing the inter-site distances.
        """

        if "metric" in parameters:
            metric = parameters["metric"]
            if isinstance(metric, str):
                if metric not in ['braycurtis', 'canberra', 'chebyshev', 'cityblock', 'correlation', 'cosine',
                                  'dice', 'euclidean', 'hamming', 'jaccard', 'kulsinski', 'mahalanobis',
                                  'matching', 'minkowski', 'rogerstanimoto', 'russellrao', 'seuclidean',
                                  'sokalmichener', 'sokalsneath', 'sqeuclidean']:
                    raise NotImplementedError("Exit code: Supported lhs distances: 'braycurtis', 'canberra',"
                                              " 'chebyshev', "
                                              "'cityblock'," " 'correlation', 'cosine','dice', 'euclidean', 'hamming', "
                                              "'jaccard', " "'kulsinski', 'mahalanobis', 'matching', 'minkowski', "
                                              "'rogerstanimoto'," "'russellrao', 'seuclidean','sokalmichener', "
                                              "'sokalsneath', 'sqeuclidean'.")
        else:
            metric = "euclidean"

        if "iterations" not in parameters:
            iterations = 100
        else:
            iterations = parameters["iterations"]
            if not isinstance(iterations, int):
                raise ValueError('UQpy: number of iterations must be an integer.')

        max_min_dist = 0
        i = 0
        while i < iterations:
            samples_try = self.random(samples)
            if isinstance(metric, str):
                d = pdist(samples_try, metric=metric)
            elif callable(metric):
                d = metric(samples_try)

            if max_min_dist < np.min(d):
                max_min_dist = np.min(d)
                lhs_samples = copy.deepcopy(samples_try)
            i = i + 1

        if self.verbose:
            print('UQpy: Achieved maximum distance of ', max_min_dist)

        return lhs_samples

    def correlate(self, samples, parameters):
        """
        A Latin hypercube design based on minimizing the pairwise correlations.
        """

        if "iterations" not in parameters:
            iterations = 100
        else:
            iterations = parameters["iterations"]
            if not isinstance(iterations, int):
                raise ValueError('UQpy: number of iterations must be an integer.')

        min_corr = np.inf
        i = 0
        while i < iterations:
            samples_try = self.random(samples)
            r = np.corrcoef(np.transpose(samples_try))
            np.fill_diagonal(r, 1)
            r1 = r[r != 1]
            if np.max(np.abs(r1)) < min_corr:
                min_corr = np.max(np.abs(r1))
                lhs_samples = copy.deepcopy(samples_try)
            i = i + 1
        if self.verbose:
            print('UQpy: Achieved minimum correlation of ', min_corr)

        return lhs_samples

    def centered(self, samples, **kwargs):
        """
        A Latin hypercube design based on sampling the centers of the bins.
        """

        a = kwargs["a"]
        b = kwargs["b"]

        u_temp = (a + b) / 2
        lhs_samples = np.zeros([samples.shape[0], samples.shape[1]])
        for i in range(samples.shape[1]):
            if self.random_state is not None:
                lhs_samples[:, i] = self.random_state.permutation(u_temp)
            else:
                lhs_samples[:, i] = np.random.permutation(u_temp)

        return lhs_samples

########################################################################################################################
########################################################################################################################
#                                         Stratified Sampling  (STS)
########################################################################################################################
class STS:
    """
    Generate samples from an assigned probability density function using Stratified Sampling.

    **References:**

    1. M.D. Shields, K. Teferra, A. Hapij, and R.P. Daddazio, "Refined Stratified Sampling for efficient Monte
       Carlo based uncertainty quantification," Reliability Engineering and System Safety,vol.142, pp.310-325,2015.

    **Input:**

    :param dimension: A scalar value defining the dimension of target density function.
                      Default: Length of sts_design.
    :type dimension: int

    :param dist_name: A list containing the names of the distributions of the random variables.
                      Distribution names must match those in the Distributions module.
                      If the distribution does not match one from the Distributions module, the user must
                      provide custom_dist.py.
                      The length of the string must be 1 (if all distributions are the same) or equal to
                      dimension.
    :type dist_name: string list

    :param dist_params: Parameters of the distribution
                        Parameters for each random variable are defined as ndarrays.
                        Each item in the list, dist_params[i], specifies the parameters for the corresponding
                        distribution, dist[i].
    :type dist_params: list

    param: distribution: An object list containing the distributions of the random variables.
                         Each item in the list is an object of the Distribution class (see Distributions.py).
                         The list has length equal to dimension.
    :type distribution: list

    :param sts_design: Specifies the number of strata in each dimension
    :type sts_design: int list

    :param input_file: File path to input file specifying stratum origins and stratum widths.
                       Default: None.
    :type input_file: string

    **Attributes:**

    :return: STS.samples: Set of stratified samples.
    :rtype: STS.samples: ndarray

    :return: STS.samplesU01: Set of uniform stratified samples on [0, 1]^dimension
    :rtype: STS.samplesU01: ndarray

    :return: STS.strata: Instance of the class SampleMethods.Strata
    :rtype: STS.strata: ndarray
<<<<<<< HEAD

    **Authors:**

    Authors: Michael Shields
    Last modified: 6/7/2018 by Dimitris Giovanis & Michael Shields

    """
=======

    **Authors:**
>>>>>>> 041cab7e

    Authors: Michael Shields
    Last modified: 6/7/2018 by Dimitris Giovanis & Michael Shields
    """
    def __init__(self, dimension=None, dist_name=None, dist_params=None, sts_design=None, input_file=None,
                 sts_criterion="random", stype='Rectangular', nsamples=None, n_iters=20, verbose=False):

        if dimension is None:
            self.dimension = len(dist_name)
        else:
            self.dimension = dimension
        self.stype = stype
        self.sts_design = sts_design
        self.input_file = input_file
        self.dist_name = dist_name
        self.dist_params = dist_params
        self.strata = None
        self.sts_criterion = sts_criterion
        self.nsamples = nsamples
        self.verbose = verbose

        if self.stype == 'Voronoi':
            self.n_iters = n_iters

        self.init_sts()
        self.distribution = [None] * self.dimension
        for i in range(self.dimension):
            self.distribution[i] = Distribution(self.dist_name[i])

        if self.stype == 'Voronoi':
            self.run_sts()
        elif self.stype == 'Rectangular':
            self.samplesU01, self.samples = self.run_sts()

    def run_sts(self):
        """
        Execute stratified sampling

        This is an instance method that runs stratified sampling. It is automatically called when the STS class is
        instantiated.
        """

        if self.stype == 'Rectangular':
            if self.verbose:
                print('UQpy: Performing STS with rectangular stratification...')

            samples = np.empty([self.strata.origins.shape[0], self.strata.origins.shape[1]], dtype=np.float32)
            samples_u_to_x = np.empty([self.strata.origins.shape[0], self.strata.origins.shape[1]], dtype=np.float32)
            for j in range(0, self.strata.origins.shape[1]):
                i_cdf = self.distribution[j].icdf
                if self.sts_criterion == "random":
                    for i in range(0, self.strata.origins.shape[0]):
                        samples[i, j] = np.random.uniform(self.strata.origins[i, j], self.strata.origins[i, j]
                                                          + self.strata.widths[i, j])
                elif self.sts_criterion == "centered":
                    for i in range(0, self.strata.origins.shape[0]):
                        samples[i, j] = self.strata.origins[i, j] + self.strata.widths[i, j] / 2.

                samples_u_to_x[:, j] = i_cdf(np.atleast_2d(samples[:, j]).T, self.dist_params[j])

            if self.verbose:
                print('UQpy: Successful execution of STS design..')
            return samples, samples_u_to_x

        elif self.stype == 'Voronoi':
            from UQpy.Utilities import compute_Voronoi_centroid_volume, voronoi_unit_hypercube

            if self.verbose:
                print('UQpy: Performing STS with voronoi stratification...')

            samples_init = np.random.rand(self.nsamples, self.dimension)

            for i in range(self.n_iters):
                # x = self.in_hypercube(samples_init)
                self.strata = voronoi_unit_hypercube(samples_init)

                self.strata.centroids = []
                self.strata.weights = []
                for region in self.strata.bounded_regions:
                    vertices = self.strata.vertices[region + [region[0]], :]
                    centroid, volume = compute_Voronoi_centroid_volume(vertices)
                    self.strata.centroids.append(centroid[0, :])
                    self.strata.weights.append(volume)

                samples_init = np.asarray(self.strata.centroids)

            self.samplesU01 = self.strata.bounded_points

            self.samples = np.zeros(np.shape(self.samplesU01))
            for i in range(self.dimension):
                self.samples[:, i] = self.distribution[i].icdf(np.atleast_2d(self.samplesU01[:, i]).T,
                                                               self.dist_params[i]).T

    def in_hypercube(self, samples):

        in_cube = True * self.nsamples
        for i in range(self.dimension):
            in_cube = np.logical_and(in_cube, np.logical_and(0 <= samples[:, i], samples[:, i] <= 1))

        return in_cube

    def init_sts(self):
        """Preliminary error checks."""

        # Check for dimensional consistency
        if self.dimension is None and self.sts_design is not None:
            self.dimension = len(self.sts_design)
        elif self.sts_design is not None:
            if self.dimension != len(self.sts_design):
                raise NotImplementedError("Exit code: Incompatible dimensions.")
        elif self.sts_design is None and self.dimension is None:
            raise NotImplementedError("Exit code: Dimension must be specified.")

        # Check dist_name
        if type(self.dist_name).__name__ != 'list':
            self.dist_name = [self.dist_name]
        if len(self.dist_name) == 1 and self.dimension != 1:
            self.dist_name = self.dist_name * self.dimension
        elif len(self.dist_name) != self.dimension:
            raise NotImplementedError("Length of i_cdf should be 1 or equal to dimension.")

        # Check dist_params
        if type(self.dist_params).__name__ != 'list':
            self.dist_params = [self.dist_params]
        if len(self.dist_params) == 1 and self.dimension != 1:
            self.dist_params = self.dist_params * self.dimension
        elif len(self.dist_params) != self.dimension:
            raise NotImplementedError("Length of dist_params list should be 1 or equal to dimension.")

        # Ensure that distribution parameters are assigned
        if self.dist_params is None:
            raise NotImplementedError("Exit code: Distribution parameters not defined.")

        if self.stype == 'Rectangular':
            if self.sts_design is None:
                if self.input_file is None:
                    raise NotImplementedError("Exit code: Stratum design is not defined.")
                else:
                    self.strata = Strata(input_file=self.input_file)
            else:
                if len(self.sts_design) != self.dimension:
                    raise NotImplementedError("Exit code: Incompatible dimensions in 'sts_design'.")
                else:
                    self.strata = Strata(n_strata=self.sts_design)

        # Check sampling criterion
        if self.sts_criterion not in ['random', 'centered']:
            raise NotImplementedError("Exit code: Supported sts criteria: 'random', 'centered'")

########################################################################################################################
########################################################################################################################
#                                         Class Strata
########################################################################################################################


class Strata:
    """
    Define a rectilinear stratification of the n-dimensional unit hypercube [0, 1]^dimension with N strata.

    **Input:**

    :param n_strata: A list of dimension n defining the number of strata in each of the n dimensions
                    Creates an equal stratification with strata widths equal to 1/n_strata
                    The total number of strata, N, is the product of the terms of n_strata
                    Example -
                    n_strata = [2, 3, 2] creates a 3d stratification with:
                    2 strata in dimension 0 with stratum widths 1/2
                    3 strata in dimension 1 with stratum widths 1/3
                    2 strata in dimension 2 with stratum widths 1/2
    :type n_strata int list

    :param input_file: File path to input file specifying stratum origins and stratum widths.
                       Default: None
    :type input_file: string

    :param origins: An array of dimension N x n specifying the origins of all strata
                    The origins of the strata are the coordinates of the stratum orthotope nearest the global
                    origin.
                    Example - A 2D stratification with 2 strata in each dimension
                    origins = [[0, 0]
                              [0, 0.5]
                              [0.5, 0]
                              [0.5, 0.5]]
    :type origins: numpy array

    :param widths: An array of dimension N x n specifying the widths of all strata in each dimension
                   Example - A 2D stratification with 2 strata in each dimension
                   widths = [[0.5, 0.5]
                             [0.5, 0.5]
                             [0.5, 0.5]
                             [0.5, 0.5]]
    :type widths: numpy array

    **Attributes:**

    :param Strata.weights: An array of dimension 1 x N containing sample weights.
                    Sample weights are equal to the product of the strata widths (i.e. they are equal to the
                    size of the strata in the [0, 1]^n space.
    :type Strata.weights: numpy array

    **Author:**

    Michael D. Shields
    """
    def __init__(self, n_strata=None, input_file=None, origins=None, widths=None):

        self.input_file = input_file
        self.n_strata = n_strata
        self.origins = origins
        self.widths = widths

        # Read a stratified design from an input file.
        if self.n_strata is None:
            if self.input_file is None:
                if self.widths is None or self.origins is None:
                    sys.exit('Error: The strata are not fully defined. Must provide [n_strata], '
                             'input file, or [origins] and [widths].')

            else:
                # Read the strata from the specified input file
                # See documentation for input file formatting
                array_tmp = np.loadtxt(input_file)
                self.origins = array_tmp[:, 0:array_tmp.shape[1] // 2]
                self.widths = array_tmp[:, array_tmp.shape[1] // 2:]

                # Check to see that the strata are space-filling
                space_fill = np.sum(np.prod(self.widths, 1))
                if 1 - space_fill > 1e-5:
                    sys.exit('Error: The stratum design is not space-filling.')
                if 1 - space_fill < -1e-5:
                    sys.exit('Error: The stratum design is over-filling.')

        # Define a rectilinear stratification by specifying the number of strata in each dimension via nstrata
        else:
            self.origins = np.divide(self.fullfact(self.n_strata), self.n_strata)
            self.widths = np.divide(np.ones(self.origins.shape), self.n_strata)

        self.weights = np.prod(self.widths, axis=1)

    @staticmethod
    def fullfact(levels):
        """
        Create a full-factorial design
<<<<<<< HEAD

        Note: This function has been modified from pyDOE, released under BSD License (3-Clause)
        Copyright (C) 2012 - 2013 - Michael Baudin
        Copyright (C) 2012 - Maria Christopoulou
        Copyright (C) 2010 - 2011 - INRIA - Michael Baudin
        Copyright (C) 2009 - Yann Collette
        Copyright (C) 2009 - CEA - Jean-Marc Martinez
        Original source code can be found at:
        https://pythonhosted.org/pyDOE/#
        or
        https://pypi.org/project/pyDOE/
        or
        https://github.com/tisimst/pyDOE/

        **Input:**

        :param levels: A list of integers that indicate the number of levels of each input design factor.
        :type levels: list

        **Output:**

        :return ff: Full-factorial design matrix.
        :rtype ff: ndarray

        **Author:**

=======

        Note: This function has been modified from pyDOE, released under BSD License (3-Clause)
        Copyright (C) 2012 - 2013 - Michael Baudin
        Copyright (C) 2012 - Maria Christopoulou
        Copyright (C) 2010 - 2011 - INRIA - Michael Baudin
        Copyright (C) 2009 - Yann Collette
        Copyright (C) 2009 - CEA - Jean-Marc Martinez
        Original source code can be found at:
        https://pythonhosted.org/pyDOE/#
        or
        https://pypi.org/project/pyDOE/
        or
        https://github.com/tisimst/pyDOE/

        **Input:**

        :param levels: A list of integers that indicate the number of levels of each input design factor.
        :type levels: list

        **Output:**

        :return ff: Full-factorial design matrix.
        :rtype ff: ndarray

        **Author:**

>>>>>>> 041cab7e
        Michael D. Shields
        """
        # Number of factors
        n_factors = len(levels)
        # Number of combinations
        n_comb = np.prod(levels)
        ff = np.zeros((n_comb, n_factors))

        level_repeat = 1
        range_repeat = np.prod(levels)
        for i in range(n_factors):
            range_repeat //= levels[i]
            lvl = []
            for j in range(levels[i]):
                lvl += [j] * level_repeat
            rng = lvl * range_repeat
            level_repeat *= levels[i]
            ff[:, i] = rng

        return ff


########################################################################################################################
########################################################################################################################
#                                         Refined Stratified Sampling (RSS)
########################################################################################################################


class RSS:
    """
    Generate new samples using adaptive sampling methods, i.e. Refined Stratified Sampling and Gradient
    Enhanced Refined Stratified Sampling.

    **References:**

    1. Michael D. Shields, Kirubel Teferra, Adam Hapij and Raymond P. Daddazio, "Refined Stratified Sampling for
       efficient Monte Carlo based uncertainty quantification", Reliability Engineering & System Safety,
       ISSN: 0951-8320, Vol: 142, Page: 310-325, 2015.
<<<<<<< HEAD

    2. M. D. Shields, "Adaptive Monte Carlo analysis for strongly nonlinear stochastic systems",
       Reliability Engineering & System Safety, ISSN: 0951-8320, Vol: 175, Page: 207-224, 2018.

    **Input:**

    :param run_model_object: A RunModel object, which is used to evaluate the function value
    :type run_model_object: class

    :param sample_object: A SampleMethods class object, which contains information about existing samples
    :type sample_object: class

    :param krig_object: A kriging class object, only  required if meta is 'Kriging'.
    :type krig_object: class

    :param local: Indicator to update surrogate locally.
    :type local: boolean

    :param max_train_size: Minimum size of training data around new sample used to update surrogate.
                           Default: nsamples
    :type max_train_size: int

    :param step_size: Step size to calculate the gradient using central difference. Only required if Delaunay is
                      used as surrogate approximation.
    :type step_size: float

    :param n_add: Number of samples generated in each iteration
    :type n_add: int

    :param verbose: A boolean declaring whether to write text to the terminal.
    :type verbose: bool

    **Attributes:**

    :param: RSS.sample_object.samples: Final/expanded samples.
    :type: RSS.sample_object.samples: ndarray

=======
    2. M. D. Shields, "Adaptive Monte Carlo analysis for strongly nonlinear stochastic systems",
       Reliability Engineering & System Safety, ISSN: 0951-8320, Vol: 175, Page: 207-224, 2018.

    **Input:**

    :param run_model_object: A RunModel object, which is used to evaluate the function value
    :type run_model_object: class

    :param sample_object: A SampleMethods class object, which contains information about existing samples
    :type sample_object: class

    :param krig_object: A kriging class object, only  required if meta is 'Kriging'.
    :type krig_object: class

    :param local: Indicator to update surrogate locally.
    :type local: boolean

    :param max_train_size: Minimum size of training data around new sample used to update surrogate.
                           Default: nsamples
    :type max_train_size: int
    :param step_size: Step size to calculate the gradient using central difference. Only required if Delaunay is
                      used as surrogate approximation.
    :type step_size: float

    :param n_add: Number of samples generated in each iteration
    :type n_add: int

    :param verbose: A boolean declaring whether to write text to the terminal.
    :type verbose: bool

    **Attributes:**

    :param: RSS.sample_object.samples: Final/expanded samples.
    :type: RSS.sample_object.samples: ndarray

>>>>>>> 041cab7e
    **Authors:**

    Authors: Mohit S. Chauhan
    Last modified: 01/07/2020 by Mohit S. Chauhan
<<<<<<< HEAD

=======
>>>>>>> 041cab7e
    """

    def __init__(self, sample_object=None, run_model_object=None, krig_object=None, local=False, max_train_size=None,
                 step_size=0.005, qoi_name=None, n_add=1, verbose=False):

        # Initialize attributes that are common to all approaches
        self.sample_object = sample_object
        self.run_model_object = run_model_object
        self.verbose = verbose
        self.nsamples = 0

        self.cell = self.sample_object.stype
        self.dimension = np.shape(self.sample_object.samples)[1]
        self.nexist = 0
        self.n_add = n_add

        if self.cell == 'Voronoi':
            self.mesh = []
            self.mesh_vertices, self.vertices_in_U01 = [], []
            self.points_to_samplesU01, self.training_points = [], []

        # Run Initial Error Checks
        self.init_rss()

        if run_model_object is not None:
            self.local = local
            self.max_train_size = max_train_size
            self.krig_object = krig_object
            self.qoi_name = qoi_name
            self.step_size = step_size
            if self.verbose:
                print('UQpy: GE-RSS - Running the initial sample set.')
            self.run_model_object.run(samples=self.sample_object.samples)
            if self.verbose:
                print('UQpy: GE-RSS - An RSS class object has been initiated.')
        else:
            if self.verbose:
                print('UQpy: RSS - An RSS class object has been initiated.')

    def sample(self, nsamples=0, n_add=None):
        """
<<<<<<< HEAD
        Execute refined stratified sampling
=======
        Execute refined stratified sampling.
>>>>>>> 041cab7e

        This is an instance method that runs refined stratified sampling. It is automatically called when the RSS class
        is instantiated.

        **Inputs:**

        :param nsamples: Final size of the samples.
        :type nsamples: int

        :param n_add: Number of samples to generate with each iteration.
        :type n_add: int
        """
        self.nsamples = nsamples
        self.nexist = self.sample_object.samples.shape[0]
        if n_add is not None:
            self.n_add = n_add
        if self.nsamples <= self.nexist:
            raise NotImplementedError('UQpy Error: The number of requested samples must be larger than the existing '
                                      'sample set.')
        if self.run_model_object is not None:
            self.run_gerss()
        else:
            self.run_rss()

    ###################################################
    # Run Gradient-Enhanced Refined Stratified Sampling
    ###################################################
    def run_gerss(self):
        """
<<<<<<< HEAD
        Samples are generated using Gradient Enhanced-Refined Stratified Sampling
=======
        Samples are generated using Gradient Enhanced-Refined Stratified Sampling.
>>>>>>> 041cab7e
        """
        # --------------------------
        # RECTANGULAR STRATIFICATION
        # --------------------------
        if self.cell == 'Rectangular':

            if self.verbose:
                print('UQpy: Performing GE-RSS with rectangular stratification...')

            # Initialize the training points for the surrogate model
            self.training_points = self.sample_object.samplesU01

            # Initialize the vector of gradients at each training point
            dy_dx = np.zeros((self.nsamples, np.size(self.training_points[1])))

            # Primary loop for adding samples and performing refinement.
            for i in range(self.nexist, self.nsamples, self.n_add):
                p = min(self.n_add, self.nsamples - i)  # Number of points to add in this iteration

                # If the quantity of interest is a dictionary, convert it to a list
                qoi = [None] * len(self.run_model_object.qoi_list)
                if type(self.run_model_object.qoi_list[0]) is dict:
                    for j in range(len(self.run_model_object.qoi_list)):
                        qoi[j] = self.run_model_object.qoi_list[j][self.qoi_name]
                else:
                    qoi = self.run_model_object.qoi_list

                # ---------------------------------------------------
                # Compute the gradients at the existing sample points
                # ---------------------------------------------------

                # Use the entire sample set to train the surrogate model (more expensive option)
                if self.max_train_size is None or len(self.training_points) <= self.max_train_size or i == self.nexist:
                    dy_dx[:i] = self.estimate_gradient(np.atleast_2d(self.training_points),
                                                       np.atleast_2d(np.array(qoi)),
                                                       self.sample_object.strata.origins +
                                                       0.5 * self.sample_object.strata.widths)

                # Use only max_train_size points to train the surrogate model (more economical option)
                else:
                    # Find the nearest neighbors to the most recently added point
                    from sklearn.neighbors import NearestNeighbors
                    knn = NearestNeighbors(n_neighbors=self.max_train_size)
                    knn.fit(np.atleast_2d(self.training_points))
                    neighbors = knn.kneighbors(np.atleast_2d(self.training_points[-1]), return_distance=False)

                    # Recompute the gradient only at the nearest neighbor points.
                    dy_dx[neighbors] = self.estimate_gradient(np.squeeze(self.training_points[neighbors]),
                                                              np.array(qoi)[neighbors][0],
                                                              np.squeeze(self.sample_object.strata.origins[neighbors] +
                                                                         0.5 * self.sample_object.strata.widths[
                                                                             neighbors]))

                # Define the gradient vector for application of the Delta Method
                dy_dx1 = dy_dx[:i]

                # ------------------------------
                # Determine the stratum to break
                # ------------------------------

                # Estimate the variance within each stratum by assuming a uniform distribution over the stratum.
                # All input variables are independent
                var = (1 / 12) * self.sample_object.strata.widths ** 2

                # Estimate the variance over the stratum by Delta Method
                s = np.zeros([i])
                for j in range(i):
                    s[j] = np.sum(dy_dx1[j, :] * var[j, :] * dy_dx1[j, :]) * self.sample_object.strata.weights[j] ** 2

                # Break the 'p' stratum with the maximum weight
                bin2break, p_left = np.array([]), p
                while np.where(s == s.max())[0].shape[0] < p_left:
                    t = np.where(s == s.max())[0]
                    bin2break = np.hstack([bin2break, t])
                    s[t] = 0
                    p_left -= t.shape[0]
                bin2break = np.hstack(
                    [bin2break, np.random.choice(np.where(s == s.max())[0], p_left, replace=False)])
                bin2break = list(map(int, bin2break))

                new_point = np.zeros([p, self.dimension])
                for j in range(p):
                    # Cut the stratum in the direction of maximum gradient
                    cut_dir_temp = self.sample_object.strata.widths[bin2break[j], :]
                    t = np.argwhere(cut_dir_temp == np.amax(cut_dir_temp))
                    dir2break = t[np.argmax(abs(dy_dx1[bin2break[j], t]))]

                    # Divide the stratum bin2break in the direction dir2break
                    self.sample_object.strata.widths[bin2break[j], dir2break] = \
                        self.sample_object.strata.widths[bin2break[j], dir2break] / 2
                    self.sample_object.strata.widths = np.vstack([self.sample_object.strata.widths,
                                                                  self.sample_object.strata.widths[bin2break[j], :]])
                    self.sample_object.strata.origins = np.vstack([self.sample_object.strata.origins,
                                                                   self.sample_object.strata.origins[bin2break[j], :]])
                    if self.sample_object.samplesU01[bin2break[j], dir2break] < \
                            self.sample_object.strata.origins[-1, dir2break] + \
                            self.sample_object.strata.widths[bin2break[j], dir2break]:
                        self.sample_object.strata.origins[-1, dir2break] = \
                            self.sample_object.strata.origins[-1, dir2break] + \
                            self.sample_object.strata.widths[bin2break[j], dir2break]
                    else:
                        self.sample_object.strata.origins[bin2break[j], dir2break] = \
                            self.sample_object.strata.origins[bin2break[j], dir2break] + \
                            self.sample_object.strata.widths[bin2break[j], dir2break]

                    self.sample_object.strata.weights[bin2break[j]] = self.sample_object.strata.weights[bin2break[j]]/2
                    self.sample_object.strata.weights = np.append(self.sample_object.strata.weights,
                                                                  self.sample_object.strata.weights[bin2break[j]])

                    # Add a uniform random sample inside the new stratum
                    new_point[j, :] = np.random.uniform(self.sample_object.strata.origins[i+j, :],
                                                        self.sample_object.strata.origins[i+j, :] +
                                                        self.sample_object.strata.widths[i+j, :])

                # Adding new sample to training points, samplesU01 and samples attributes
                self.training_points = np.vstack([self.training_points, new_point])
                self.sample_object.samplesU01 = np.vstack([self.sample_object.samplesU01, new_point])
                for j in range(0, self.dimension):
                    i_cdf = self.sample_object.distribution[j].icdf
                    new_point[:, j] = i_cdf(np.atleast_2d(new_point[:, j]).T, self.sample_object.dist_params[j])
                self.sample_object.samples = np.vstack([self.sample_object.samples, new_point])

                # Run the model at the new sample point
                self.run_model_object.run(samples=np.atleast_2d(new_point))

                if self.verbose:
                    print("Iteration:", i)

        # ----------------------
        # VORONOI STRATIFICATION
        # ----------------------
        elif self.cell == 'Voronoi':

            from UQpy.Utilities import compute_Delaunay_centroid_volume, voronoi_unit_hypercube
            from scipy.spatial import Delaunay, ConvexHull, qhull
            import math
            import itertools

            self.training_points = self.sample_object.samplesU01

            # Extract the boundary vertices and use them in the Delaunay triangulation / mesh generation
            self.mesh_vertices = self.training_points
            self.points_to_samplesU01 = np.arange(0, self.training_points.shape[0])
            for i in range(np.shape(self.sample_object.strata.vertices)[0]):
                if any(np.logical_and(self.sample_object.strata.vertices[i, :] >= -1e-10,
                                      self.sample_object.strata.vertices[i, :] <= 1e-10)) or \
                    any(np.logical_and(self.sample_object.strata.vertices[i, :] >= 1-1e-10,
                                       self.sample_object.strata.vertices[i, :] <= 1+1e-10)):

                    self.mesh_vertices = np.vstack([self.mesh_vertices, self.sample_object.strata.vertices[i, :]])
                    self.points_to_samplesU01 = np.hstack([np.array([-1]), self.points_to_samplesU01])

            # Define the simplex mesh to be used for gradient estimation and sampling
            self.mesh = Delaunay(self.mesh_vertices, furthest_site=False, incremental=True, qhull_options=None)

            # Defining attributes of Delaunay, so that pycharm can check that it exists
            self.mesh.nsimplex: int = self.mesh.nsimplex
            self.mesh.vertices: np.ndarray = self.mesh.vertices
            self.mesh.simplices: np.ndarray = self.mesh.simplices
            self.mesh.add_points: classmethod = self.mesh.add_points
            points = getattr(self.mesh, 'points')
            dy_dx_old = 0

            # Primary loop for adding samples and performing refinement.
            for i in range(self.nexist, self.nsamples, self.n_add):
                p = min(self.n_add, self.nsamples - i)  # Number of points to add in this iteration

                # Compute the centroids and the volumes of each simplex cell in the mesh
                self.mesh.centroids = np.zeros([self.mesh.nsimplex, self.dimension])
                self.mesh.volumes = np.zeros([self.mesh.nsimplex, 1])
                for j in range(self.mesh.nsimplex):
                    self.mesh.centroids[j, :], self.mesh.volumes[j] = \
                        compute_Delaunay_centroid_volume(points[self.mesh.vertices[j]])

                # If the quantity of interest is a dictionary, convert it to a list
                qoi = [None] * len(self.run_model_object.qoi_list)
                if type(self.run_model_object.qoi_list[0]) is dict:
                    for j in range(len(self.run_model_object.qoi_list)):
                        qoi[j] = self.run_model_object.qoi_list[j][self.qoi_name]
                else:
                    qoi = self.run_model_object.qoi_list

                # ---------------------------------------------------
                # Compute the gradients at the existing sample points
                # ---------------------------------------------------

                # Use the entire sample set to train the surrogate model (more expensive option)
                if self.max_train_size is None or len(self.training_points) <= self.max_train_size or \
                        i == self.nexist:
                    dy_dx = self.estimate_gradient(np.atleast_2d(self.training_points), np.atleast_2d(np.array(qoi)),
                                                   self.mesh.centroids)

                # Use only max_train_size points to train the surrogate model (more economical option)
                else:

                    # Build a mapping from the new vertex indices to the old vertex indices.
                    self.mesh.new_vertices, self.mesh.new_indices = [], []
                    self.mesh.new_to_old = np.zeros([self.mesh.vertices.shape[0], ]) * np.nan
                    j, k = 0, 0
                    while j < self.mesh.vertices.shape[0] and k < self.mesh.old_vertices.shape[0]:

                        if np.all(self.mesh.vertices[j, :] == self.mesh.old_vertices[k, :]):
                            self.mesh.new_to_old[j] = int(k)
                            j += 1
                            k = 0
                        else:
                            k += 1
                            if k == self.mesh.old_vertices.shape[0]:
                                self.mesh.new_vertices.append(self.mesh.vertices[j])
                                self.mesh.new_indices.append(j)
                                j += 1
                                k = 0

                    # Find the nearest neighbors to the most recently added point
                    from sklearn.neighbors import NearestNeighbors
                    knn = NearestNeighbors(n_neighbors=self.max_train_size)
                    knn.fit(np.atleast_2d(self.sample_object.samplesU01))
                    neighbors = knn.kneighbors(np.atleast_2d(self.sample_object.samplesU01[-1]),
                                               return_distance=False)

                    # For every simplex, check if at least dimension-1 vertices are in the neighbor set.
                    # Only update the gradient in simplices that meet this criterion.
                    update_list = []
                    for j in range(self.mesh.vertices.shape[0]):
                        self.vertices_in_U01 = self.points_to_samplesU01[self.mesh.vertices[j]]
                        self.vertices_in_U01[np.isnan(self.vertices_in_U01)] = 10 ** 18
                        v_set = set(self.vertices_in_U01)
                        v_list = list(self.vertices_in_U01)
                        if len(v_set) != len(v_list):
                            continue
                        else:
                            if all(np.isin(self.vertices_in_U01, np.hstack([neighbors, np.atleast_2d(10**18)]))):
                                update_list.append(j)

                    update_array = np.asarray(update_list)

                    # Initialize the gradient vector
                    dy_dx = np.zeros((self.mesh.new_to_old.shape[0], self.dimension))

                    # For those simplices that will not be updated, use the previous gradient
                    for j in range(dy_dx.shape[0]):
                        if np.isnan(self.mesh.new_to_old[j]):
                            continue
                        else:
                            dy_dx[j, :] = dy_dx_old[int(self.mesh.new_to_old[j]), :]

                    # For those simplices that will be updated, compute the new gradient
                    dy_dx[update_array, :] = self.estimate_gradient(
                        np.squeeze(self.sample_object.samplesU01[neighbors]),
                        np.atleast_2d(np.array(qoi)[neighbors]),
                        self.mesh.centroids[update_array])

                # ----------------------------------------------------
                # Determine the simplex to break and draw a new sample
                # ----------------------------------------------------

                # Estimate the variance over each simplex by Delta Method. Moments of the simplices are computed using
                # Eq. (19) from the following reference:
                # Good, I.J. and Gaskins, R.A. (1971). The Centroid Method of Numerical Integration. Numerische
                #       Mathematik. 16: 343--359.
                var = np.zeros((self.mesh.nsimplex, self.dimension))
                s = np.zeros(self.mesh.nsimplex)
                for j in range(self.mesh.nsimplex):
                    for k in range(self.dimension):
                        std = np.std(points[self.mesh.vertices[j]][:, k])
                        var[j, k] = (self.mesh.volumes[j] * math.factorial(self.dimension) /
                                     math.factorial(self.dimension + 2)) * (self.dimension * std ** 2)
                    s[j] = np.sum(dy_dx[j, :] * var[j, :] * dy_dx[j, :]) * (self.mesh.volumes[j] ** 2)
                dy_dx_old = dy_dx

                # Identify the stratum with the maximum weight
                bin2add, p_left = np.array([]), p
                while np.where(s == s.max())[0].shape[0] < p_left:
                    t = np.where(s == s.max())[0]
                    bin2add = np.hstack([bin2add, t])
                    s[t] = 0
                    p_left -= t.shape[0]
                bin2add = np.hstack([bin2add, np.random.choice(np.where(s == s.max())[0], p_left, replace=False)])

                # Create 'p' sub-simplex within the simplex with maximum variance
                new_point = np.zeros([p, self.dimension])
                for j in range(p):
                    # Create a sub-simplex within the simplex with maximum variance.
                    tmp_vertices = points[self.mesh.simplices[int(bin2add[j]), :]]
                    col_one = np.array(list(itertools.combinations(np.arange(self.dimension + 1), self.dimension)))
                    self.mesh.sub_simplex = np.zeros_like(tmp_vertices)  # node: an array containing mid-point of edges
                    for m in range(self.dimension + 1):
                        self.mesh.sub_simplex[m, :] = np.sum(tmp_vertices[col_one[m] - 1, :], 0) / self.dimension

                    # Using the Simplex class to generate a new sample in the sub-simplex
                    new_point[j, :] = Simplex(nodes=self.mesh.sub_simplex, nsamples=1).samples

                # Update the matrices to have recognize the new point
                self.points_to_samplesU01 = np.hstack([self.points_to_samplesU01, np.arange(i, i+p)])
                self.mesh.old_vertices = self.mesh.vertices

                # Update the Delaunay triangulation mesh to include the new point.
                self.mesh.add_points(new_point)
                points = getattr(self.mesh, 'points')

                # Update the sample arrays to include the new point
                self.sample_object.samplesU01 = np.vstack([self.sample_object.samplesU01, new_point])
                self.training_points = np.vstack([self.training_points, new_point])
                self.mesh_vertices = np.vstack([self.mesh_vertices, new_point])

                # Identify the new point in the parameter space and update the sample array to include the new point.
                for j in range(self.dimension):
                    new_point[:, j] = self.sample_object.distribution[j].icdf(np.atleast_2d(new_point[:, j]).T,
                                                                              self.sample_object.dist_params[j])
                self.sample_object.samples = np.vstack([self.sample_object.samples, new_point])

                # Run the mode at the new point.
                self.run_model_object.run(samples=new_point)

                # Compute the strata weights.
                self.sample_object.strata = voronoi_unit_hypercube(self.sample_object.samplesU01)

                self.sample_object.strata.centroids = []
                self.sample_object.strata.weights = []
                for region in self.sample_object.strata.bounded_regions:
                    vertices = self.sample_object.strata.vertices[region + [region[0]], :]
                    centroid, volume = compute_Voronoi_centroid_volume(vertices)
                    self.sample_object.strata.centroids.append(centroid[0, :])
                    self.sample_object.strata.weights.append(volume)

                if self.verbose:
                    print("Iteration:", i)

    #################################
    # Run Refined Stratified Sampling
    #################################
    def run_rss(self):
        """
<<<<<<< HEAD
        Samples are generated using Refined Stratified Sampling
=======
        Samples are generated using Refined Stratified Sampling.
>>>>>>> 041cab7e
        """
        # --------------------------
        # RECTANGULAR STRATIFICATION
        # --------------------------
        if self.cell == 'Rectangular':

            if self.verbose:
                print('UQpy: Performing RSS with rectangular stratification...')

            # Initialize the training points for the surrogate model
            self.training_points = self.sample_object.samplesU01

            # Primary loop for adding samples and performing refinement.
            for i in range(self.nexist, self.nsamples, self.n_add):
                p = min(self.n_add, self.nsamples - i)  # Number of points to add in this iteration
                # ------------------------------
                # Determine the stratum to break
                # ------------------------------
                # Estimate the weight corresponding to each stratum
                s = np.zeros(i)
                for j in range(i):
                    s[j] = self.sample_object.strata.weights[j] ** 2

                # Break the 'p' stratum with the maximum weight
                bin2break, p_left = np.array([]), p
                while np.where(s == s.max())[0].shape[0] < p_left:
                    t = np.where(s == s.max())[0]
                    bin2break = np.hstack([bin2break, t])
                    s[t] = 0
                    p_left -= t.shape[0]
                bin2break = np.hstack([bin2break, np.random.choice(np.where(s == s.max())[0], p_left, replace=False)])
                bin2break = list(map(int, bin2break))

                new_point = np.zeros([p, self.dimension])
                for j in range(p):
                    # Cut the stratum in the direction of maximum length
                    cut_dir_temp = self.sample_object.strata.widths[bin2break[j], :]
                    dir2break = np.random.choice(np.argwhere(cut_dir_temp == np.amax(cut_dir_temp))[0])

                    # Divide the stratum bin2break in the direction dir2break
                    self.sample_object.strata.widths[bin2break[j], dir2break] = \
                        self.sample_object.strata.widths[bin2break[j], dir2break] / 2
                    self.sample_object.strata.widths = np.vstack([self.sample_object.strata.widths,
                                                                  self.sample_object.strata.widths[bin2break[j], :]])
                    self.sample_object.strata.origins = np.vstack([self.sample_object.strata.origins,
                                                                   self.sample_object.strata.origins[bin2break[j], :]])
                    if self.sample_object.samplesU01[bin2break[j], dir2break] < \
                            self.sample_object.strata.origins[-1, dir2break] + \
                            self.sample_object.strata.widths[bin2break[j], dir2break]:
                        self.sample_object.strata.origins[-1, dir2break] = \
                            self.sample_object.strata.origins[-1, dir2break] + \
                            self.sample_object.strata.widths[bin2break[j], dir2break]
                    else:
                        self.sample_object.strata.origins[bin2break[j], dir2break] = \
                            self.sample_object.strata.origins[bin2break[j], dir2break] + \
                            self.sample_object.strata.widths[bin2break[j], dir2break]

                    self.sample_object.strata.weights[bin2break[j]] = self.sample_object.strata.weights[bin2break[j]]/2
                    self.sample_object.strata.weights = np.append(self.sample_object.strata.weights,
                                                                  self.sample_object.strata.weights[bin2break[j]])

                    # Add a uniform random sample inside the new stratum
                    new_point[j, :] = np.random.uniform(self.sample_object.strata.origins[i+j, :],
                                                        self.sample_object.strata.origins[i+j, :] +
                                                        self.sample_object.strata.widths[i+j, :])

                # Adding new sample to training points, samplesU01 and samples attributes
                self.training_points = np.vstack([self.training_points, new_point])
                self.sample_object.samplesU01 = np.vstack([self.sample_object.samplesU01, new_point])
                for k in range(self.dimension):
                    i_cdf = self.sample_object.distribution[k].icdf
                    new_point[:, k] = i_cdf(np.atleast_2d(new_point[:, k]).T, self.sample_object.dist_params[k])
                self.sample_object.samples = np.vstack([self.sample_object.samples, new_point])

                if self.verbose:
                    print("Iteration:", i)

        # ----------------------
        # VORONOI STRATIFICATION
        # ----------------------
        elif self.cell == 'Voronoi':

            from UQpy.Utilities import compute_Delaunay_centroid_volume, voronoi_unit_hypercube
            from scipy.spatial.qhull import Delaunay
            import math
            import itertools

            self.training_points = self.sample_object.samplesU01

            # Extract the boundary vertices and use them in the Delaunay triangulation / mesh generation
            self.mesh_vertices = self.training_points
            self.points_to_samplesU01 = np.arange(0, self.training_points.shape[0])
            for i in range(np.shape(self.sample_object.strata.vertices)[0]):
                if any(np.logical_and(self.sample_object.strata.vertices[i, :] >= -1e-10,
                                      self.sample_object.strata.vertices[i, :] <= 1e-10)) or \
                        any(np.logical_and(self.sample_object.strata.vertices[i, :] >= 1 - 1e-10,
                                           self.sample_object.strata.vertices[i, :] <= 1 + 1e-10)):

                    self.mesh_vertices = np.vstack([self.mesh_vertices, self.sample_object.strata.vertices[i, :]])
                    self.points_to_samplesU01 = np.hstack([np.array([-1]), self.points_to_samplesU01, ])

            # Define the simplex mesh to be used for sampling
            self.mesh = Delaunay(self.mesh_vertices, furthest_site=False, incremental=True, qhull_options=None)

            # Defining attributes of Delaunay, so that pycharm can check that it exists
            self.mesh.nsimplex: int = self.mesh.nsimplex
            self.mesh.vertices: np.ndarray = self.mesh.vertices
            self.mesh.simplices: np.ndarray = self.mesh.simplices
            self.mesh.add_points: classmethod = self.mesh.add_points
            points = getattr(self.mesh, 'points')

            # Primary loop for adding samples and performing refinement.
            for i in range(self.nexist, self.nsamples, self.n_add):
                p = min(self.n_add, self.nsamples - i)  # Number of points to add in this iteration

                # Compute the centroids and the volumes of each simplex cell in the mesh
                self.mesh.centroids = np.zeros([self.mesh.nsimplex, self.dimension])
                self.mesh.volumes = np.zeros([self.mesh.nsimplex, 1])
                for j in range(self.mesh.nsimplex):
                    self.mesh.centroids[j, :], self.mesh.volumes[j] = \
                        compute_Delaunay_centroid_volume(points[self.mesh.vertices[j]])

                # ----------------------------------------------------
                # Determine the simplex to break and draw a new sample
                # ----------------------------------------------------
                s = np.zeros(self.mesh.nsimplex)
                for j in range(self.mesh.nsimplex):
                    s[j] = self.mesh.volumes[j] ** 2

                # Identify the stratum with the maximum weight
                bin2add, p_left = np.array([]), p
                while np.where(s == s.max())[0].shape[0] < p_left:
                    t = np.where(s == s.max())[0]
                    bin2add = np.hstack([bin2add, t])
                    s[t] = 0
                    p_left -= t.shape[0]
                bin2add = np.hstack([bin2add, np.random.choice(np.where(s == s.max())[0], p_left, replace=False)])

                # Create 'p' sub-simplex within the simplex with maximum weight
                new_point = np.zeros([p, self.dimension])
                for j in range(p):
                    tmp_vertices = points[self.mesh.simplices[int(bin2add[j]), :]]
                    col_one = np.array(list(itertools.combinations(np.arange(self.dimension + 1), self.dimension)))
                    self.mesh.sub_simplex = np.zeros_like(
                        tmp_vertices)  # node: an array containing mid-point of edges
                    for m in range(self.dimension + 1):
                        self.mesh.sub_simplex[m, :] = np.sum(tmp_vertices[col_one[m] - 1, :], 0) / self.dimension

                    # Using the Simplex class to generate a new sample in the sub-simplex
                    new_point[j, :] = Simplex(nodes=self.mesh.sub_simplex, nsamples=1).samples

                # Update the matrices to have recognize the new point
                self.points_to_samplesU01 = np.hstack([self.points_to_samplesU01, np.arange(i, i+p)])
                self.mesh.old_vertices = self.mesh.vertices

                # Update the Delaunay triangulation mesh to include the new point.
                self.mesh.add_points(new_point)
                points = getattr(self.mesh, 'points')

                # Update the sample arrays to include the new point
                self.sample_object.samplesU01 = np.vstack([self.sample_object.samplesU01, new_point])
                self.training_points = np.vstack([self.training_points, new_point])
                self.mesh_vertices = np.vstack([self.mesh_vertices, new_point])

                # Identify the new point in the parameter space and update the sample array to include the new point.
                for j in range(self.dimension):
                    new_point[:, j] = self.sample_object.distribution[j].icdf(np.atleast_2d(new_point[:, j]).T,
                                                                              self.sample_object.dist_params[j])
                self.sample_object.samples = np.vstack([self.sample_object.samples, new_point])

                # Compute the strata weights.
                self.sample_object.strata = voronoi_unit_hypercube(self.sample_object.samplesU01)

                self.sample_object.strata.centroids = []
                self.sample_object.strata.weights = []
                for region in self.sample_object.strata.bounded_regions:
                    vertices = self.sample_object.strata.vertices[region + [region[0]], :]
                    centroid, volume = compute_Voronoi_centroid_volume(vertices)
                    self.sample_object.strata.centroids.append(centroid[0, :])
                    self.sample_object.strata.weights.append(volume)

                if self.verbose:
                    print("Iteration:", i)

    # Support functions for RSS and GE-RSS

<<<<<<< HEAD
    # TODO: We may want to consider moving this to Utilities.
    def estimate_gradient(self, x, y, xt):
        """
        Estimating gradients with a metamodel (surrogate)
=======
    def estimate_gradient(self, x, y, xt):
        """
        Estimating gradients with a metamodel (surrogate).
>>>>>>> 041cab7e

        **Inputs:**

        :param x: Samples in the training data.
        :type x: numpy array

        :param y: Function values evaluated at the samples in the training data.
        :type y: numpy array

        :param xt: Samples where gradients are computed.
        :type xt: numpy array

        **Outputs:**
<<<<<<< HEAD

=======
>>>>>>> 041cab7e
        :return gr: First-order gradient evaluated at the points 'xt'.
        :rtype gr: numpy array
        """
        from UQpy.Reliability import TaylorSeries

        if type(self.krig_object).__name__ == 'Krig':
            self.krig_object.fit(samples=x, values=y)
            tck = self.krig_object
        elif type(self.krig_object).__name__ == 'GaussianProcessRegressor':
            self.krig_object.fit(x, y)
            tck = self.krig_object.predict
        else:
            from scipy.interpolate import LinearNDInterpolator
            tck = LinearNDInterpolator(x, y, fill_value=0).__call__

        gr = TaylorSeries.gradient(samples=xt, model=tck, dimension=self.dimension, order='first',
                                   df_step=self.step_size, scale=False)
        return gr

    def init_rss(self):
<<<<<<< HEAD
        """
        Preliminary error checks.
        """
=======
        """Preliminary error checks."""
>>>>>>> 041cab7e
        if type(self.sample_object).__name__ not in ['STS', 'RSS']:
            raise NotImplementedError("UQpy Error: sample_object must be an object of the STS or RSS class.")

        if self.run_model_object is not None:
            if type(self.run_model_object).__name__ not in ['RunModel']:
                raise NotImplementedError("UQpy Error: run_model_object must be an object of the RunModel class.")


########################################################################################################################
########################################################################################################################
#                                        Generating random samples inside a Simplex
########################################################################################################################
class Simplex:
    """
    Generate random samples inside a simplex using uniform probability distribution.

    **References:**

    1. W. N. Edelinga, R. P. Dwightb, P. Cinnellaa, "Simplex-stochastic collocation method with improved
       calability",Journal of Computational Physics, 310:301–328 2016.

    **Input:**
<<<<<<< HEAD
=======

    :param nodes: The vertices of the simplex
    :type nodes: ndarray

    :param nsamples: The number of samples to be generated inside the simplex
    :type nsamples: int

    **Attributes:**

    :return Simplex.samples: New random samples distributed uniformly inside the simplex.
    :rtype Simplex.samples: ndarray

    **Authors:**

    Authors: Dimitris G.Giovanis
    Last modified: 11/28/2018 by Mohit S. Chauhan
    """
>>>>>>> 041cab7e

    :param nodes: The vertices of the simplex
    :type nodes: ndarray

    :param nsamples: The number of samples to be generated inside the simplex
    :type nsamples: int

    **Attributes:**
    :return Simplex.samples: New random samples distributed uniformly inside the simplex.
    :rtype Simplex.samples: ndarray

    **Authors:**

    Authors: Dimitris G.Giovanis
    Last modified: 11/28/2018 by Mohit S. Chauhan
    """

    def __init__(self, nodes=None, nsamples=1):
        self.nodes = np.atleast_2d(nodes)
        self.nsamples = nsamples
        self.init_sis()
        self.samples = self.run_sis()

    def run_sis(self):
        """
        Generates uniformly distributed random samples inside the simplex.

        This is an instance method that generates samples. It is automatically called when the Simplex class is
        instantiated.

<<<<<<< HEAD
=======
        **Output:**

>>>>>>> 041cab7e
        :return sample: Random samples
        :rtype sample: numpy array
        """
        dimension = self.nodes.shape[1]
        if dimension > 1:
            sample = np.zeros([self.nsamples, dimension])
            for i in range(self.nsamples):
                r = np.zeros([dimension])
                ad = np.zeros(shape=(dimension, len(self.nodes)))
                for j in range(dimension):
                    b_ = list()
                    for k in range(1, len(self.nodes)):
                        ai = self.nodes[k, j] - self.nodes[k - 1, j]
                        b_.append(ai)
                    ad[j] = np.hstack((self.nodes[0, j], b_))
                    r[j] = np.random.uniform(0.0, 1.0, 1) ** (1 / (dimension - j))
                d = np.cumprod(r)
                r_ = np.hstack((1, d))
                sample[i, :] = np.dot(ad, r_)
        else:
            a = min(self.nodes)
            b = max(self.nodes)
            sample = a + (b - a) * np.random.rand(dimension, self.nsamples).reshape(self.nsamples, dimension)
        return sample

    def init_sis(self):
        """Preliminary error checks."""
        if self.nsamples <= 0 or type(self.nsamples).__name__ != 'int':
            raise NotImplementedError("Exit code: Number of samples to be generated 'nsamples' should be a positive "
                                      "integer.")

        if self.nodes.shape[0] != self.nodes.shape[1] + 1:
            raise NotImplementedError("Size of simplex (nodes) is not consistent.")


########################################################################################################################
########################################################################################################################
#                                  Adaptive Kriging-Monte Carlo Simulation (AK-MCS)
########################################################################################################################
class AKMCS:
    """
    Generate new samples using different active learning method and properties of kriging surrogate along with
    MCS.

    **References:**
<<<<<<< HEAD
    1. B. Echard, N. Gayton and M. Lemaire, "AK-MCS: An active learning reliability method combining Kriging and
        Monte Carlo Simulation", Structural Safety, Pages 145-154, 2011.

    **Input:**
    :param run_model_object: A RunModel object, which is used to evaluate the function value
    :type run_model_object: class

    :param samples: A 2d-array of samples
    :type samples: ndarray

    :param krig_object: A kriging class object
    :type krig_object: class

    :param population: Sample which are used as learning set by AKMCS class.
    :type population: ndarray

    :param nlearn: Number of sample generated using MCS, which are used as learning set by AKMCS. Only required
                   if population is not defined.
    :type nlearn: int

    :param nstart: Number of initial samples generated using LHS. Only required if sample_object is not defined.
    :type nstart: int

    :param dist_name: A list containing the names of the distributions of the random variables. This is only
                      required if sample_object is not defined.
                      Distribution names must match those in the Distributions module.
                      If the distribution does not match one from the Distributions module, the user must
                      provide custom_dist.py.
                      The length of the string must be 1 (if all distributions are the same) or equal to
                      dimension.
    :type dist_name: string list

    :param dist_params: Parameters of the distribution
                        Parameters for each random variable are defined as ndarrays.
                        Each item in the list, dist_params[i], specifies the parameters for the corresponding
                        distribution, dist[i].
    :type dist_params: list

    :param lf: Learning function used as selection criteria to identify the new samples.
               Options: U, Weighted-U, EFF, EIF and EGIF
    :type lf: str/function

    :param n_add: Number of samples to be selected per iteration.
    :type n_add: int

    :param min_cov: Minimum Covariance used as the stopping criteria of AKMCS method in case of reliability
                    analysis.
    :type min_cov: float

    :param max_p: Maximum possible value of probability density function of samples. Only required with
                  'Weighted-U' learning function.
    :type max_p: float

    :param save_pf: Indicator to estimate probability of failure after each iteration. Only required if
                    user-defined learning function is used.
    :type save_pf: boolean

    :param verbose: A boolean declaring whether to write text to the terminal.
    :type verbose: bool

    **Attributes:**

    :param: AKMCS.sample_object.samples: Final/expanded samples.
    :type: AKMCS..sample_object.samples: ndarray

    :param: AKMCS.krig_model: Prediction function for the final surrogate model.
    :type: AKMCS.krig_model: function

    :param: AKMCS.pf: Probability of failure after every iteration of AKMCS. Available as an output only for
                       Reliability Analysis.
    :type: AKMCS.pf: float list

    :param: AKMCS.cov_pf: Covariance of probability of failure after every iteration of AKMCS. Available as an
                           output only for Reliability Analysis.
    :type: AKMCS.pf: float list

    **Authors:**

=======

    1. B. Echard, N. Gayton and M. Lemaire, "AK-MCS: An active learning reliability method combining Kriging and
        Monte Carlo Simulation", Structural Safety, Pages 145-154, 2011.

    **Input:**

    :param run_model_object: A RunModel object, which is used to evaluate the function value
    :type run_model_object: class

    :param samples: A 2d-array of samples
    :type samples: ndarray

    :param krig_object: A kriging class object
    :type krig_object: class

    :param population: Sample which are used as learning set by AKMCS class.
    :type population: ndarray

    :param nlearn: Number of sample generated using MCS, which are used as learning set by AKMCS. Only required
                   if population is not defined.
    :type nlearn: int

    :param nstart: Number of initial samples generated using LHS. Only required if sample_object is not defined.
    :type nstart: int

    :param dist_name: A list containing the names of the distributions of the random variables. This is only
                      required if sample_object is not defined.
                      Distribution names must match those in the Distributions module.
                      If the distribution does not match one from the Distributions module, the user must
                      provide custom_dist.py.
                      The length of the string must be 1 (if all distributions are the same) or equal to
                      dimension.
    :type dist_name: string list

    :param dist_params: Parameters of the distribution
                        Parameters for each random variable are defined as ndarrays.
                        Each item in the list, dist_params[i], specifies the parameters for the corresponding
                        distribution, dist[i].
    :type dist_params: list

    :param lf: Learning function used as selection criteria to identify the new samples.
               Options: U, Weighted-U, EFF, EIF and EGIF
    :type lf: str/function

    :param n_add: Number of samples to be selected per iteration.
    :type n_add: int

    :param min_cov: Minimum Covariance used as the stopping criteria of AKMCS method in case of reliability
                    analysis.
    :type min_cov: float

    :param max_p: Maximum possible value of probability density function of samples. Only required with
                  'Weighted-U' learning function.
    :type max_p: float

    :param save_pf: Indicator to estimate probability of failure after each iteration. Only required if
                    user-defined learning function is used.
    :type save_pf: boolean

    :param verbose: A boolean declaring whether to write text to the terminal.
    :type verbose: bool

    **Attributes:**

    :param: AKMCS.sample_object.samples: Final/expanded samples.
    :type: AKMCS..sample_object.samples: ndarray

    :param: AKMCS.krig_model: Prediction function for the final surrogate model.
    :type: AKMCS.krig_model: function

    :param: AKMCS.pf: Probability of failure after every iteration of AKMCS. Available as an output only for
                       Reliability Analysis.
    :type: AKMCS.pf: float list

    :param: AKMCS.cov_pf: Covariance of probability of failure after every iteration of AKMCS. Available as an
                           output only for Reliability Analysis.
    :type: AKMCS.pf: float list

    **Authors:**

>>>>>>> 041cab7e
    Authors: Mohit S. Chauhan
    Last modified: 01/07/2020 by Mohit S. Chauhan
    """

    def __init__(self, run_model_object=None, samples=None, krig_object=None, nlearn=10000, nstart=None,
                 population=None, dist_name=None, dist_params=None, qoi_name=None, lf='U', n_add=1,
                 min_cov=0.05, max_p=None, verbose=False, kriging='UQpy', save_pf=None):

        # Initialize the internal variables of the class.
        self.run_model_object = run_model_object
        self.samples = np.array(samples)
        self.krig_object = krig_object
        self.nlearn = nlearn
        self.nstart = nstart
        self.verbose = verbose
        self.qoi_name = qoi_name

        self.lf = lf
        self.min_cov = min_cov
        self.max_p = max_p
        self.dist_name = dist_name
        self.dist_params = dist_params
        self.nsamples = []

        self.moments = None
        self.distribution = None
        self.training_points = None
        self.n_add = n_add
        self.indicator = False
        self.pf = []
        self.cov_pf = []
        self.population = population
        self.kriging = kriging
        self.save_pf = save_pf
        self.dimension = 0
        self.qoi = None
        self.krig_model = None
        self.si = []
        self.dblintegrated_rx = None

        # Initialize and run preliminary error checks.
        self.init_akmcs()

        # Run AKMCS
        self.run_akmcs()

    def run_akmcs(self):
        """
        Executes Adaptive Kriging - Monte Carlo Method.
<<<<<<< HEAD

        This is an instance method that check initial sample design an evaluate model at the training points. It is
        automatically called when the STS class is instantiated.
        """
=======

        This is an instance method that check initial sample design an evaluate model at the training points. It is
        automatically called when the STS class is instantiated.
        """

>>>>>>> 041cab7e
        # If the initial sample design does not exists, run the initial calculations.
        if self.samples is None:
            if self.verbose:
                print('UQpy: AKMCS - Generating the initial sample set using Latin hypercube sampling.')
            self.samples = LHS(dist_name=self.dist_name, dist_params=self.dist_params, nsamples=self.nstart).samples

        if self.verbose:
            print('UQpy: AKMCS - Running the initial sample set using RunModel.')

        # Evaluate model at the training points
        self.run_model_object.run(samples=self.samples)

    def sample(self, samples=None, n_add=1, append_samples=True, nsamples=0, lf=None):
        """
        Iterative procedure is applied to learn samples based on metamodel and learning function, and then metamodel is
        updated based on new samples.

        **Inputs:**

        :param samples: A 2d-array of samples
        :type samples: ndarray

        :param n_add: Number of samples to be selected per iteration.
        :type n_add: int

        :param append_samples: If 'True', new samples are append to existing samples in sample_object. Otherwise,
                               existing samples are discarded.
        :type append_samples: boolean
<<<<<<< HEAD

        :param nsamples: Number of samples to generate. No Default Value: nsamples must be prescribed.
        :type nsamples: int

        :param lf: Learning function used as selection criteria to identify the new samples. Only required, if
                   samples are generated using multiple criterion
                   Options: U, Weighted-U, EFF, EIF and EGIF
        :type lf: str/function
=======

        :param nsamples: Number of samples to generate. No Default Value: nsamples must be prescribed.
        :type nsamples: int
>>>>>>> 041cab7e

        :param lf: Learning function used as selection criteria to identify the new samples. Only required, if
                   samples are generated using multiple criterion
                   Options: U, Weighted-U, EFF, EIF and EGIF
        :type lf: str/function
        """

        if self.kriging != 'UQpy':
            from sklearn.gaussian_process import GaussianProcessRegressor

        self.nsamples = nsamples
        if n_add is not None:
            self.n_add = n_add
        if lf is not None:
            self.lf = lf
            self.learning()

        if samples is not None:
            # New samples are appended to existing samples, if append_samples is TRUE
            if append_samples:
                self.samples = np.vstack([self.samples, samples])
            else:
                self.samples = samples
                self.run_model_object.qoi_list = []

            if self.verbose:
                print('UQpy: AKMCS - Running the provided sample set using RunModel.')

            self.run_model_object.run(samples=samples, append_samples=append_samples)

        if self.verbose:
            print('UQpy: Performing AK-MCS design...')

        # Initialize the population of samples at which to evaluate the learning function and from which to draw in the
        # sampling.
        if self.population is None:
            self.population = MCS(dist_name=self.dist_name, dist_params=self.dist_params,
                                  nsamples=self.nlearn)

        # If the quantity of interest is a dictionary, convert it to a list
        self.qoi = [None] * len(self.run_model_object.qoi_list)
        if type(self.run_model_object.qoi_list[0]) is dict:
            for j in range(len(self.run_model_object.qoi_list)):
                self.qoi[j] = self.run_model_object.qoi_list[j][self.qoi_name]
        else:
            self.qoi = self.run_model_object.qoi_list

        # Train the initial Kriging model.
        if self.kriging == 'UQpy':
            with suppress_stdout():  # disable printing output comments
                self.krig_object.fit(samples=self.samples, values=np.atleast_2d(self.qoi))
            self.krig_model = self.krig_object.interpolate
            self.krig_object.n_opt = 1
        else:
            from sklearn.gaussian_process import GaussianProcessRegressor
            gp = GaussianProcessRegressor(kernel=self.krig_object, n_restarts_optimizer=0)
            gp.fit(self.training_points, self.qoi)
            self.krig_model = gp.predict

        # ---------------------------------------------
        # Primary loop for learning and adding samples.
        # ---------------------------------------------

        for i in range(self.samples.shape[0], self.nsamples):
            # Find all of the points in the population that have not already been integrated into the training set
            rest_pop = np.array([x for x in self.population.samples.tolist() if x not in self.samples.tolist()])

            # Apply the learning function to identify the new point to run the model.

            new_ind = self.lf(rest_pop)
            new_point = np.atleast_2d(rest_pop[new_ind])

            # Add the new points to the training set and to the sample set.
            self.samples = np.vstack([self.samples, new_point])

            # Run the model at the new points
            self.run_model_object.run(samples=np.atleast_2d(new_point))

            # If the quantity of interest is a dictionary, convert it to a list
            self.qoi = [None] * len(self.run_model_object.qoi_list)
            if type(self.run_model_object.qoi_list[0]) is dict:
                for j in range(len(self.run_model_object.qoi_list)):
                    self.qoi[j] = self.run_model_object.qoi_list[j][self.qoi_name]
            else:
                self.qoi = self.run_model_object.qoi_list

            # Retrain the Kriging surrogate model
            if self.kriging == 'UQpy':
                with suppress_stdout():
                    # disable printing output comments
                    self.krig_object.fit(samples=self.samples, values=np.atleast_2d(self.qoi))
                self.krig_model = self.krig_object.interpolate
            else:
                from sklearn.gaussian_process import GaussianProcessRegressor
                gp = GaussianProcessRegressor(kernel=self.krig_object, n_restarts_optimizer=0)
                gp.fit(self.training_points, self.qoi)
                self.krig_model = gp.predict

            if self.verbose:
                print("Iteration:", i)

            if self.save_pf:
                if self.kriging == 'UQpy':
                    g = self.krig_model(rest_pop)
                else:
                    g = self.krig_model(rest_pop, return_std=False)

                n_ = g.shape[0] + len(self.qoi)
                pf = (sum(g < 0) + sum(np.array(self.qoi) < 0)) / n_
                self.pf.append(pf)
                self.cov_pf.append(np.sqrt((1 - pf) / (pf * n_)))

        if self.verbose:
            print('UQpy: AKMCS complete')

    # ------------------
    # LEARNING FUNCTIONS
    # ------------------
    def eigf(self, pop):
        """
        Learns new samples based on Expected Improvement for Global Fit (EIGF) as learning function

        **References:**
<<<<<<< HEAD
=======

>>>>>>> 041cab7e
        1. J.N Fuhg, "Adaptive surrogate models for parametric studies", Master's Thesis
           (Link: https://arxiv.org/pdf/1905.05345.pdf)

        **Inputs:**
<<<<<<< HEAD

=======
>>>>>>> 041cab7e
        :param pop: Remaining sample population (new samples are learn from this population)
        :type pop
        """
        if self.kriging == 'UQpy':
            g, sig = self.krig_model(pop, dy=True)
            sig = np.sqrt(sig)
        else:
            g, sig = self.krig_model(pop, return_std=True)
            sig = sig.reshape(sig.size, 1)
        sig[sig == 0.] = 0.00001

        # Evaluation of the learning function
        # First, find the nearest neighbor in the training set for each point in the population.
        from sklearn.neighbors import NearestNeighbors
        knn = NearestNeighbors(n_neighbors=1)
        knn.fit(np.atleast_2d(self.training_points))
        neighbors = knn.kneighbors(np.atleast_2d(pop), return_distance=False)

        # noinspection PyTypeChecker
        qoi_array = np.array([self.qoi[x] for x in np.squeeze(neighbors)])

        # Compute the learning function at every point in the population.
        u = np.square(np.squeeze(g) - qoi_array) + np.square(np.squeeze(sig))

        rows = np.argmax(u)
        return rows

    # This learning function has not yet been tested.
    def u(self, pop):
        """
<<<<<<< HEAD
        Learns new samples based on U-function as learning function

        **References:**
=======
        Learns new samples based on U-function as learning function.

        **References:**

>>>>>>> 041cab7e
        1. B. Echard, N. Gayton and M. Lemaire, "AK-MCS: An active learning reliability method combining Kriging and
        Monte Carlo Simulation", Structural Safety, Pages 145-154, 2011.

        **Inputs:**

        :param pop: Remaining sample population (new samples are learn from this population)
        :type pop
        """
        if self.kriging == 'UQpy':
            g, sig = self.krig_model(pop, dy=True)
            sig = np.sqrt(sig)
        else:
            g, sig = self.krig_model(pop, return_std=True)
            sig = sig.reshape(sig.size, 1)
        sig[sig == 0.] = 0.00001

        u = abs(g) / sig
        rows = u[:, 0].argsort()[:self.n_add]

        if min(u[:, 0]) >= 2:
            self.indicator = True

        return rows

    # This learning function has not yet been tested.
    def weighted_u(self, pop):
        """
<<<<<<< HEAD
        Learns new samples based on Probability Weighted U-function as learning function

        **References:**
=======
        Learns new samples based on Probability Weighted U-function as learning function.

        **References:**

>>>>>>> 041cab7e
        1. V.S. Sundar and M.S. Shields, "RELIABILITY ANALYSIS USING ADAPTIVE KRIGING SURROGATES WITH MULTIMODEL
           INFERENCE".

        **Inputs:**

        :param pop: Remaining sample population (new samples are learn from this population)
        :type pop: numpy array
        """
        if self.kriging == 'UQpy':
            g, sig = self.krig_model(pop, dy=True)
            sig = np.sqrt(sig)
        else:
            g, sig = self.krig_model(pop, return_std=True)
            sig = sig.reshape(sig.size, 1)
        sig[sig == 0.] = 0.00001

        u = abs(g) / sig
        p1, p2 = np.ones([pop.shape[0], pop.shape[1]]), np.ones([pop.shape[0], pop.shape[1]])
        for j in range(self.dimension):
            p2[:, j] = self.population.distribution[j].icdf(np.atleast_2d(pop[:, j]).T, self.dist_params[j])
            p1[:, j] = self.population.distribution[j].pdf(np.atleast_2d(p2[:, j]).T, self.dist_params[j])

        p1 = p1.prod(1).reshape(u.size, 1)
        u_ = u * ((self.max_p - p1) / self.max_p)
        # u_ = u * p1/max(p1)
        rows = u_[:, 0].argsort()[:self.n_add]

        if min(u[:, 0]) >= 2:
            self.indicator = True

        return rows

    # This learning function has not yet been tested.
    def eff(self, pop):
        """
<<<<<<< HEAD
        Learns new samples based on Expected Feasibilty Function (EFF) as learning function

        **References:**
=======
        Learns new samples based on Expected Feasibilty Function (EFF) as learning function.

        **References:**

>>>>>>> 041cab7e
        1. B.J. Bichon, M.S. Eldred, L.P.Swiler, S. Mahadevan, J.M. McFarland, "Efficient Global Reliability Analysis
           for Nonlinear Implicit Performance Functions", AIAA JOURNAL, Volume 46, 2008.

        **Inputs:**

        :param pop: Remaining sample population (new samples are learn from this population)
        :type pop: numpy array
        """
        if self.kriging == 'UQpy':
            g, sig = self.krig_model(pop, dy=True)
            sig = np.sqrt(sig)
        else:
            g, sig = self.krig_model(pop, return_std=True)
            g = g.reshape(g.size, 1)
            sig = sig.reshape(sig.size, 1)
        sig[sig == 0.] = 0.00001
        # Reliability threshold: a_ = 0
        # EGRA method: epshilon = 2*sigma(x)
        a_, ep = 0, 2 * sig
        t1 = (a_ - g) / sig
        t2 = (a_ - ep - g) / sig
        t3 = (a_ + ep - g) / sig
        eff = (g - a_) * (2 * stats.norm.cdf(t1) - stats.norm.cdf(t2) - stats.norm.cdf(t3))
        eff += -sig * (2 * stats.norm.pdf(t1) - stats.norm.pdf(t2) - stats.norm.pdf(t3))
        eff += ep * (stats.norm.cdf(t3) - stats.norm.cdf(t2))
        rows = eff[:, 0].argsort()[-self.n_add:]

        if max(eff[:, 0]) <= 0.001:
            self.indicator = True

        n_ = g.shape[0] + len(self.qoi)
        pf = (np.sum(g < 0) + sum(iin < 0 for iin in self.qoi)) / n_
        self.pf.append(pf)
        self.cov_pf.append(np.sqrt((1 - pf) / (pf * n_)))

        return rows

    # This learning function has not yet been tested.
    def eif(self, pop):
        """
<<<<<<< HEAD
        Learns new samples based on Expected Improvement Function (EIF) as learning function

        **References:**
=======
        Learns new samples based on Expected Improvement Function (EIF) as learning function.

        **References:**

>>>>>>> 041cab7e
        1. D.R. Jones, M. Schonlau, W.J. Welch, "Efficient Global Optimization of Expensive Black-Box Functions",
           Journal of Global Optimization, Pages 455–492, 1998.

        **Inputs:**

        :param pop: Remaining sample population (new samples are learn from this population)
        :type pop: numpy array
        """

        if self.kriging == 'UQpy':
            g, sig = self.krig_model(pop, dy=True)
            sig = np.sqrt(sig)
        else:
            g, sig = self.krig_model(pop, return_std=True)
            sig = sig.reshape(sig.size, 1)
        sig[sig == 0.] = 0.00001
        fm = min(self.qoi)
        u = (fm - g) * stats.norm.cdf((fm - g) / sig) + sig * stats.norm.pdf((fm - g) / sig)
        rows = u[:, 0].argsort()[(np.size(g) - self.n_add):]

        return rows

    # def integrand(self, x1, y1, d, s, k):
    #     """ Returns integrand for the covariance matrix"""
    #     x1, y1 = np.atleast_2d(x1).T, np.atleast_2d(y1).T
    #     p = k.corr_model_params
    #     if k.cmodel == 'Gaussian':
    #         f1 = np.exp(-p[d] * (x1 - y1) ** 2)
    #     elif k.cmodel == 'Exponential':
    #         f1 = np.exp(-p[d] * abs(x1-y1))
    #
    #     # Joint probability density function
    #     px = self.distribution[d].pdf(x=x1)
    #
    #     # if self.dist_name[d].lower() == 'uniform':
    #     #     px = 1/self.dist_params[d][1]
    #     #     py = px
    #     # elif self.dist_name[d].lower() == 'normal':
    #     #     sig = self.dist_params[d][1]
    #     #     px = np.exp(-(x1_-self.dist_params[d][0])**2/(2*sig**2))/(np.sqrt(2*np.pi)*sig)
    #     #     py = np.exp(-(y1_-self.dist_params[d][0])**2/(2*sig**2))/(np.sqrt(2*np.pi)*sig)
    #     # else:
    #     #     px = self.distribution[d].pdf(x=x1_)
    #     #     py = self.distribution[d].pdf(x=y1_)
    #
    #     # Part of integrand due to pdf/joint pdf
    #     if s == 's':
    #         # Single integration
    #         f2 = px
    #     else:
    #         # Double integration
    #         py = self.distribution[d].pdf(x=y1)
    #         f2 = px * py
    #
    #     return f1 * f2


    # def integral(self, y1_, d_, k_):
    #     from scipy.integrate import quad
    #     l1 = self.distribution[d_].icdf([[0.01]])
    #     l2 = self.distribution[d_].icdf([[0.99]])
    #     # l1 = (self.distribution[d_].icdf([[0.01]]) - k_.mean_s[d_])/k_.std_s[d_]
    #     # l2 = (self.distribution[d_].icdf([[0.99]]) - k_.mean_s[d_])/k_.std_s[d_]
    #     return quad(self.integrand, l1, l2, args=(y1_, d_, 's', k_), epsrel=1e-3)[0]
    #
    #     # if self.dist_name[d_].lower() == 'uniform':
    #     #     p = 1/self.dist_params[d_][1]
    #     #     x1 = (self.dist_params[d_][0] - y1_)*np.sqrt(2*p_[d_])
    #     #     x2 = (self.dist_params[d_][0] + self.dist_params[d_][1] - y1_) * np.sqrt(2 * p_[d_])
    #     #     diff = stats.norm.cdf(x2) - stats.norm.cdf(x1)
    #     #     return 2*p*np.sqrt(np.pi*p_[d_])*diff
    #     # else:

    def usi_sobol(self, xi_, point, val):
        """
        Estimates the sobol indices given the distribution parameters of independent variable conditioned on other
        variables. Estimates the mean value of ith independent variable conditioned on other input variables

        **Inputs:**

        :param: xi_: n-D array of samples obtained by decomposing each input dimension
        :type: xi_: n-D array

        :param: point: 1-D array of sample included in the training points
        :type: point: 1-D array

        :param: val: 1-D array of function value evaluated at point
        :type: val: 1-D array

        **Outputs:**

        :return: mean_sobol: List of expected value of sobol estimates
        :rtype: mean_sobol: list

        :return: std_sobol: List of expected value of sobol estimates
        :rtype: std_sobol: list
        """

        from scipy.integrate import quad, dblquad
        from scipy.stats import multivariate_normal
        from scipy.linalg import cholesky
        from UQpy.Surrogates import Krig

        # Reference: Probabilistic sensitivity analysis of complex models: a Bayesian approach - "Jeremy E. Oakley and
        # Anthony O'Hagan"
        # For calculation of mean and covariance refer to eq. 15 to 19

        # Update kriging parameters
        if point is not None and val is not None:
            tmp_krig_object = Krig(reg_model=self.krig_object.rmodel, corr_model=self.krig_object.cmodel, n_opt=1,
                                   corr_model_params=self.krig_object.corr_model_params,
                                   normalize=self.krig_object.normalize)
            tmp_krig_object.fit(samples=np.vstack([self.samples, point]), values=np.vstack([self.qoi, val]))
        else:
            tmp_krig_object = self.krig_object

        print("Hyperparameters: ", tmp_krig_object.corr_model_params)

        # Center and Scale, xi and points
        xi = xi_
        points = tmp_krig_object.samples
        # xi = (xi-tmp_krig_object.mean_s)/tmp_krig_object.std_s
        # points = (points-tmp_krig_object.mean_s)/tmp_krig_object.std_s

        # W = inv(F' * inv(R) * F)
        w_cho = cholesky(np.matmul(tmp_krig_object.F_dash.T, tmp_krig_object.F_dash), lower=True)
        w_cho_inv = np.linalg.inv(w_cho)
        R_inv = np.matmul(tmp_krig_object.C_inv.T, tmp_krig_object.C_inv)
        R_inv_F = np.matmul(tmp_krig_object.C_inv.T, tmp_krig_object.F_dash)

        # tmp is an n-D array of expected value points except for the ith column
        moments_scaled = self.moments[:, 0]
        tmp = moments_scaled * np.ones([xi.shape[0], self.dimension])

        # TODO: Need to define this integral for 'Constant' and 'Quadratic' kriging regression model
        integrated_fx, jf = Krig.regress(model='Linear')(tmp)
        # fx = np.concatenate((np.ones([np.size(E1, 0), 1]), e1), 1)

        def single_integration(x1, y1, d, k):
            """ Returns integrand for the covariance matrix"""
            x1= np.atleast_2d(x1).T
            f1 = Krig.corr(k.cmodel)(x1, y1, k.corr_model_params[d])
            px = self.distribution[d].pdf(x=x1)

            return f1 * px

        def double_integration(x1, y1, d, k):
            """ Returns integrand for the covariance matrix"""
            x1, y1 = np.atleast_2d(x1).T, np.atleast_2d(y1).T
            f1 = Krig.corr(k.cmodel)(x1, y1, k.corr_model_params[d])

            # Joint probability density function
            px = self.distribution[d].pdf(x=x1)
            py = self.distribution[d].pdf(x=y1)

            return f1 * px * py

        # vec = np.vectorize(self.integral, excluded=['d_', 'k_'])
        import time
        # Marginal expectation of correlation term in predictor w.r.t each input variable
        start_time = time.time()
        integrated_rx = np.ones([points.shape[0], xi.shape[0], self.dimension])
        dblintegrated_rx = np.ones([xi.shape[1]])
        for ii in range(self.dimension):
            l1 = self.distribution[ii].icdf([[0.1]])
            l2 = self.distribution[ii].icdf([[0.9]])
            dblintegrated_rx[ii] = dblquad(double_integration, l1, l2, lambda x: l1, lambda x: l2,
                                           args=(ii, tmp_krig_object), epsrel=1e-2)[0]
            for ij in range(points.shape[0]):
                integrated_rx[ij, :, ii] = quad(single_integration, l1, l2, args=(points[ij, ii], ii,
                                                                                  tmp_krig_object), epsrel=1e-2)[0]
        elapsed_time = time.time() - start_time
        print('Integration Time: ', elapsed_time)
        # integrated_rx = np.ones([points.shape[0], xi.shape[0], self.dimension])
        # for ii in range(self.dimension):
        #     integrated_rx[:, :, ii] = np.tile(vec(y1_=points[:, ii], d_=ii, k_=tmp_krig_object), (xi.shape[0], 1)).T

        # dblintegrated_rx = np.ones([xi.shape[1]])
        # for ij in range(xi.shape[1]):
        #     l1 = self.distribution[ij].icdf([[0.01]])
        #     l2 = self.distribution[ij].icdf([[0.99]])
        #     tmp = dblquad(self.integrand, l1, l2, lambda x: l1, lambda x: l2, args=(ij, 'd', tmp_krig_object))
        #     dblintegrated_rx[ij] = tmp[0]
            # if self.dist_name[ij].lower() == 'uniform':
            #     def integral_unif(y, t):
            #         x1 = (self.dist_params[ij][0] - y)*np.sqrt(2*t)
            #         x2 = (self.dist_params[ij][0]+self.dist_params[ij][1] - y) * np.sqrt(2 * t)
            #         return 2*np.sqrt(np.pi*t)*(stats.norm.cdf(x2)-stats.norm.cdf(x1))
            #     tmp = quad(integral_unif, self.dist_params[ij][0], self.dist_params[ij][0] + self.dist_params[ij][1],
            #                args=(self.krig_object.corr_model_params[ij]))
            #     self.dblintegrated_rx[ij] = tmp[0]/(self.dist_params[ij][1]**2)
            # else:

        # print('dblintegrated_rx = ', dblintegrated_rx)
        # print('Analytical values = ', 1 / np.sqrt(4 * tmp_krig_object.corr_model_params + 1))

        stack = - np.tile(np.swapaxes(np.atleast_3d(xi), 1, 2), (1, np.size(points, 0), 1)) + \
            np.tile(points, (np.size(xi, 0), 1, 1))

        # Computing sobol indices
        mean_sobol, var_sobol = [], []
        for i in range(self.dimension):

            ef = integrated_fx.copy()
            ef[:, i+1] = xi[:, i]

            er = integrated_rx.copy()
            er[:, :, i] = np.exp(-(stack[:, :, i]) ** 2 * tmp_krig_object.corr_model_params[i]).T
            rx = np.prod(er, axis=2).T

            # Computing mean of ith independent variable conditioned on other variables
            mean_xi = np.einsum('ij,jk->ik', ef, tmp_krig_object.beta) + np.einsum('ij,jk->ik', rx,
                                                                                   tmp_krig_object.gamma)

            # Computing covariance of ith independent variable conditioned on other variables
            corr_xi = np.eye(xi.shape[0])
            tmp = dblintegrated_rx.copy()
            tmp[i] = 1
            start_time = time.time()
            for ii in range(xi.shape[0]):
                for ij in range(ii+1, xi.shape[0]):
                    ef1 = integrated_fx.copy()[ii, :]
                    ef1[i + 1] = xi[ii, i]
                    ef2 = integrated_fx.copy()[ij, :]
                    ef2[i + 1] = xi[ij, i]

                    er1 = integrated_rx.copy()[:, ii, :]

                    er1[:, i] = np.exp(-(stack[ii, :, i]) ** 2 * tmp_krig_object.corr_model_params[i]).T
                    er1 = np.prod(er1, axis=1)
                    er2 = integrated_rx.copy()[:, ij, :]
                    er2[:, i] = np.exp(-(stack[ij, :, i]) ** 2 * tmp_krig_object.corr_model_params[i]).T
                    er2 = np.prod(er2, axis=1)

                    tmp1 = np.matmul(er1.T, np.matmul(R_inv, er2))
                    tmp2 = np.matmul(ef1 - np.matmul(er1, R_inv_F), w_cho_inv.T)
                    tmp3 = np.matmul(w_cho_inv, (ef2 - np.matmul(er2, R_inv_F)).T)
                    tmp4 = np.matmul(tmp2, tmp3)
                    tmp5 = np.prod(tmp) * np.exp(-(xi[ii, i] - xi[ij, i]) ** 2 * tmp_krig_object.corr_model_params[i])

                    corr_xi[ii, ij] = tmp5 - tmp1 + tmp4
                    corr_xi[ij, ii] = corr_xi[ii, ij]

            elapsed_time = time.time() - start_time
            print('Si Time: ', elapsed_time)
            # Generating realizations of random vector (V_{dis})
            k = 1000
            eps = multivariate_normal(np.zeros(xi.shape[0]), np.eye(xi.shape[0])).rvs(size=k)
            lower = cholesky(corr_xi+2**(-10)*np.eye(xi.shape[0]), lower=True)

            sam = np.tile(mean_xi, (1, k)) + np.matmul(lower, eps.T)

            est_si = np.zeros([k, 1])
            for lj in range(k):
                est_si[lj, 0] = np.var(sam[:, lj])

            mean_sobol.append(np.mean(est_si))
            var_sobol.append(np.var(est_si))

        # Kriging estimate of total output variance
        var = np.var(tmp_krig_object.interpolate(self.population.samples))
        print('Sum of main effects = ', sum(mean_sobol))
        print('MCS: Output variance = ', var)
        return mean_sobol/var, var_sobol/(var**2)

    # This learning function has not yet been tested.
    def usi(self, pop):
        """
        Learns new samples based on new learning function based on sobol indices.

        **Inputs:**

        :param pop: Remaining sample population (new samples are learn from this population)
        :type pop: numpy array
        """

        if self.kriging == 'UQpy':
            g, sig = self.krig_model(pop, dy=True)
            sig = np.sqrt(sig)
        else:
            g, sig = self.krig_model(pop, return_std=True)
            sig = sig.reshape(sig.size, 1)
        sig[sig == 0.] = 0.00001

        # Decompose each input dimension into 'N=50' points
        ndis = 200
        tmp = np.arange(0.1, 0.9, 0.8/ndis)
        dm = np.zeros([ndis, self.dimension])
        for i in range(self.dimension):
            dm[:, i] = self.distribution[i].icdf(np.atleast_2d(tmp).T)

        # Compute current sobol indices
        curr_si_mean, curr_si_var = self.usi_sobol(dm, None, None)
        self.si.append(curr_si_mean)

        pdf = np.zeros_like(pop)
        for i in range(self.dimension):
            pdf[:, i] = self.distribution[i].pdf(x=np.atleast_2d(pop[:, i]).T)

        # change_in_si = []
        # for i in range(pop.shape[0]):
        #     print(i)
        #     # Compute new sobol indices
        #     new_si_mean, new_si_var = self.usi_sobol(dm, pop[i, :], g[i, :])
        #
        #     # Compute the change in sobol indices (usi-function)
        #     s = np.sum(np.array(curr_si_mean)*(np.array(curr_si_var) - np.array(new_si_var)))
        #     change_in_si.append(s*np.prod(pdf[i, :]))
        #
        # # Return the index of selected samples
        # rows = np.array(change_in_si).argsort()[(np.size(g) - self.n_add):]
        return 0


    def learning(self):
        """
        Defines the leaning function used to generate new samples.
        """
        if type(self.lf).__name__ == 'function':
            self.lf = self.lf
        elif self.lf not in ['EFF', 'U', 'Weighted-U', 'EIF', 'EIGF', 'USI']:
            raise NotImplementedError("UQpy Error: The provided learning function is not recognized.")
        elif self.lf == 'EIGF':
            self.lf = self.eigf
        elif self.lf == 'EIF':
            self.lf = self.eif
        elif self.lf == 'U':
            self.lf = self.u
        elif self.lf == 'Weighted-U':
            self.lf = self.weighted_u
        elif self.lf == 'USI':
            self.moments = np.zeros([self.dimension, 4])
            self.distribution = [None] * self.dimension
            for i in range(self.dimension):
                self.distribution[i] = Distribution(dist_name=self.dist_name[i], params=self.dist_params[i])
                self.moments[i, :] = self.distribution[i].moments()
            self.lf = self.usi
        else:
            self.lf = self.eff

    def init_akmcs(self):
<<<<<<< HEAD
        """
        Preliminary error checks.
        """
=======
        """Preliminary error checks."""
>>>>>>> 041cab7e
        if self.run_model_object is None:
            raise NotImplementedError('UQpy: AKMCS requires a predefined RunModel object.')

        if self.samples is not None:
            self.dimension = np.shape(self.samples)[1]
        else:
            self.dimension = np.shape(self.dist_name)[0]

        if self.save_pf is None:
            if self.lf not in ['EFF', 'U', 'Weighted-U']:
                self.save_pf = False
            else:
                self.save_pf = True

        self.learning()

########################################################################################################################
########################################################################################################################
#                                         Class Markov Chain Monte Carlo
########################################################################################################################
<<<<<<< HEAD
class MCMC_old:
=======


class MCMC:
>>>>>>> 041cab7e
    """
    Generate samples from arbitrary user-specified probability density function using Markov Chain Monte Carlo.

    This is the base class for all MCMC algorithms. This base class only provides the framework for MCMC and cannot be
    used directly for sampling. Sampling is done by calling a subclass - see example in class ``MH``.

    **References:**

    * Gelman et al., "Bayesian data analysis", Chapman and Hall/CRC, 2013
    * R.C. Smith, "Uncertainty Quantification - Theory, Implementation and Applications", CS&E, 2014

    **Inputs:**

    * **dimension** (`int`):
        A scalar value defining the dimension of target density function. Either dimension or seed must be provided.

    * **pdf_target** ((`list` of) callables):
        Target density function from which to draw random samples. Either `pdf_target` or `log_pdf_target` must be
        provided (the latter should be preferred for better numerical stability).

        If `pdf_target` is a callable, it refers to the joint pdf to sample from, it must take at least one input `x`,
        the point(s) where to evaluate the pdf. Within MCMC the target is evaluated as:

        `p(x) = pdf_target(x, *args_target)`

        where `x` is a ndarray of shape (npoints, dimension) and `args_target` are additional positional arguments that
        are provided to MCMC via its `args_target` input.

        If `pdf_target` is a list of callables, it refers to independent marginals to sample from, marginal in dimension
        `j` is evaluated as:

        `p_j(xj) = pdf_target[j](xj, *args_target[j])`

        where `x` is a ndarray of shape (npoints, dimension)

    * **log_pdf_target** ((`list` of) callables):
        Logarithm of the target density function from which to draw random samples. Either `pdf_target` or
        `log_pdf_target` must be provided (the latter should be preferred for better numerical stability).

        Same comments as for input `pdf_target`.

    * **args_target** ((`list` of) `tuple`):
        Positional arguments of the pdf / log-pdf target function. See `pdf_target`

    * **jump** (`int`):
        Thinning parameter, used to reduce correlation between samples. Setting `jump=n` corresponds to	skipping `n-1`
        states between accepted states of the chain. Default is 1 (no thinning).

    * **nburn** (`int`):
        Length of burn-in - i.e., number of samples at the beginning of the chain to discard (note: no thinning during
        burn-in). Default is 0, no burn-in.

    * **seed** (`ndarray`):
        Seed of the Markov chain(s), shape ``(nchains, dimension)``. Default: zeros(1 x dimension).

    * **save_log_pdf** (`bool`):
        Boolean that indicates whether to save log-pdf values along with the samples. Default: False

    * **concat_chains** (`bool`):
        Boolean that indicates whether to concatenate the chains after a run, i.e., samples are stored as an `ndarray`
        of shape (nsamples * nchains, dimension) if True, (nsamples, nchains, dimension) if False. Default: True

    * **nsamples** (`int`):
        Number of samples to generate - see `run` method. If not None, the `run` method is called when the object is
        created. Default: None

    * **nsamples_per_chain** (`int`):
        Number of samples to generate per chain - see `run` method. If not None, the `run` method is called when the
        object is created. Default: None

    * random_state (None or `int` or `np.random.RandomState` object):
        Random seed used to initialize the pseudo-random number generator. Default is None.

    * **verbose** (`boolean`)
        Set ``verbose = True`` to print status messages to the terminal during execution.

    **Attributes:**

    * **samples** (`ndarray`)
        Set of MCMC samples following the target distribution, `ndarray` of shape (nsamples * nchains, dimension) or
        (nsamples, nchains, dimension) (see input `concat_chains`).

    * **log_pdf_values** (`ndarray`)
        Values of the log pdf for the accepted samples, `ndarray` of shape (nchains * nsamples,) or (nsamples, nchains)

    * **nsamples** (`list`)
        Total number of samples; it is updated during iterations as new samples as saved.

    * **nsamples_per_chain** (`list`)
        Total number of samples per chain; it is updated during iterations as new samples as saved.

    * **niterations** (`list`)
        Total number of iterations, updated on-the-fly as the algorithm proceeds. It is related to number of samples as
        niterations=nburn+jump*nsamples_per_chain.

    * **acceptance_rate** (`list`)
        Acceptance ratio of the MCMC chains, computed separately for each chain.

    **Methods:**
    """
    # Last Modified: 10/05/20 by Audrey Olivier

    def __init__(self, dimension=None, pdf_target=None, log_pdf_target=None, args_target=None, seed=None, nburn=0,
                 jump=1, save_log_pdf=False, verbose=False, concat_chains=True, random_state=None):

        if not (isinstance(nburn, int) and nburn >= 0):
            raise TypeError('UQpy: nburn should be an integer >= 0')
        if not (isinstance(jump, int) and jump >= 1):
            raise TypeError('UQpy: jump should be an integer >= 1')
        self.nburn, self.jump = nburn, jump
        self.seed = self._preprocess_seed(seed=seed, dim=dimension)    # check type and assign default [0.s]
        self.nchains, self.dimension = self.seed.shape

        # Check target pdf
        self.evaluate_log_target, self.evaluate_log_target_marginals = self._preprocess_target(
            pdf=pdf_target, log_pdf=log_pdf_target, args=args_target)
        self.save_log_pdf = save_log_pdf
        self.concat_chains = concat_chains
        self.random_state = random_state
        if isinstance(self.random_state, int):
            self.random_state = np.random.RandomState(self.random_state)
        elif not isinstance(self.random_state, (type(None), np.random.RandomState)):
            raise TypeError('UQpy: random_state must be None, an int or an np.random.RandomState object.')
        self.verbose = verbose
        ##### ADDED MDS 1/21/20
        self.log_pdf_target = log_pdf_target
        self.pdf_target = pdf_target
        self.args_target = args_target

        # Initialize a few more variables
        self.samples = None
        self.log_pdf_values = None
        self.acceptance_rate = [0.] * self.nchains
        self.nsamples, self.nsamples_per_chain = 0, 0
        self.niterations = 0  # total nb of iterations, grows if you call run several times

    def run(self, nsamples=None, nsamples_per_chain=None):
        """
        Run the MCMC chain.

        This function samples from the MCMC chains and append samples to existing ones (if any). This method leverages
        the run_iterations method that is specific to each algorithm.

        **Inputs:**

        * **nsamples** (`int`):
            Number of samples to generate.

        * **nsamples_per_chain** (`int`)
            Number of samples to generate per chain.

        Either nsamples or nsamples_per_chain must be provided (not both). Not that if nsamples is not a multiple of
        nchains, nsamples is set to the next integer that is a multiple of nchains.

        """
        # Initialize the runs: allocate space for the new samples and log pdf values
        final_nsamples, final_nsamples_per_chain, current_state, current_log_pdf = self._initialize_samples(
            nsamples=nsamples, nsamples_per_chain=nsamples_per_chain)

        if self.verbose:
            print('UQpy: Running MCMC...')

        # Run nsims iterations of the MCMC algorithm, starting at current_state
        while self.nsamples_per_chain < final_nsamples_per_chain:
            # update the total number of iterations
            self.niterations += 1
            # run iteration
            current_state, current_log_pdf = self.run_one_iteration(current_state, current_log_pdf)
            # Update the chain, only if burn-in is over and the sample is not being jumped over
            # also increase the current number of samples and samples_per_chain
            if self.niterations > self.nburn and (self.niterations - self.nburn) % self.jump == 0:
                self.samples[self.nsamples_per_chain, :, :] = current_state.copy()
                if self.save_log_pdf:
                    self.log_pdf_values[self.nsamples_per_chain, :] = current_log_pdf.copy()
                self.nsamples_per_chain += 1
                self.nsamples += self.nchains

        if self.verbose:
            print('UQpy: MCMC run successfully !')

        # Concatenate chains maybe
        if self.concat_chains:
            self._concatenate_chains()

    def run_one_iteration(self, current_state, current_log_pdf):
        """
        Run one iteration of the MCMC algorithm, starting at current_state.

        This method is over-written for each different MCMC algorithm. It must return the new state and associated
        log-pdf, which will be passed as inputs to the `run_one_iteration` method at the next iteration.

        **Inputs:**

        * **current_state** (`ndarray`):
            Current state of the chain(s), `ndarray` of shape ``(nchains, dimension)``.

        * **current_log_pdf** (`ndarray`):
            Log-pdf of the current state of the chain(s), `ndarray` of shape ``(nchains, )``.

        **Outputs/Returns:**

        * **new_state** (`ndarray`):
            New state of the chain(s), `ndarray` of shape ``(nchains, dimension)``.

        * **new_log_pdf** (`ndarray`):
            Log-pdf of the new state of the chain(s), `ndarray` of shape ``(nchains, )``.

        """
        return [], []

    ####################################################################################################################
    # Helper functions that can be used by all algorithms
    # Methods update_samples, update_accept_ratio and sample_candidate_from_proposal can be called in the run stage.
    # Methods preprocess_target, preprocess_proposal, check_seed and check_integers can be called in the init stage.

    def _concatenate_chains(self):
        """
        Concatenate chains.

        Utility function that reshapes (in place) attribute samples from (nsamples, nchains, dimension) to
        (nsamples * nchains, dimension), and log_pdf_values from (nsamples, nchains) to (nsamples * nchains, ).

        No input / output.

        """
        self.samples = self.samples.reshape((-1, self.dimension), order='C')
        if self.save_log_pdf:
            self.log_pdf_values = self.log_pdf_values.reshape((-1, ), order='C')
        return None

    def _unconcatenate_chains(self):
        """
        Inverse of concatenate_chains.

        Utility function that reshapes (in place) attribute samples from (nsamples * nchains, dimension) to
        (nsamples, nchains, dimension), and log_pdf_values from (nsamples * nchains) to (nsamples, nchains).

        No input / output.

        """
        self.samples = self.samples.reshape((-1, self.nchains, self.dimension), order='C')
        if self.save_log_pdf:
            self.log_pdf_values = self.log_pdf_values.reshape((-1, self.nchains), order='C')
        return None

    def _initialize_samples(self, nsamples, nsamples_per_chain):
        """
        Initialize necessary attributes and variables before running the chain forward.

        Utility function that allocates space for samples and log likelihood values, initialize sample_index,
        acceptance ratio. If some samples already exist, allocate space to append new samples to the old ones. Computes
        the number of forward iterations nsims to be run (depending on burnin and jump parameters).

        **Inputs:**

        * nchains (int): number of chains run in parallel
        * nsamples (int): number of samples to be generated
        * nsamples_per_chain (int): number of samples to be generated per chain

        **Output/Returns:**

        * nsims (int): Number of iterations to perform
        * current_state (ndarray of shape (nchains, dim)): Current state of the chain to start from.

        """
        if ((nsamples is not None) and (nsamples_per_chain is not None)) or (
                nsamples is None and nsamples_per_chain is None):
            raise ValueError('UQpy: Either nsamples or nsamples_per_chain must be provided (not both)')
        if nsamples_per_chain is not None:
            if not (isinstance(nsamples_per_chain, int) and nsamples_per_chain >= 0):
                raise TypeError('UQpy: nsamples_per_chain must be an integer >= 0.')
            nsamples = int(nsamples_per_chain * self.nchains)
        else:
            if not (isinstance(nsamples, int) and nsamples >= 0):
                raise TypeError('UQpy: nsamples must be an integer >= 0.')
            nsamples_per_chain = int(np.ceil(nsamples / self.nchains))
            nsamples = int(nsamples_per_chain * self.nchains)

        if self.samples is None:    # very first call of run, set current_state as the seed and initialize self.samples
            self.samples = np.zeros((nsamples_per_chain, self.nchains, self.dimension))
            if self.save_log_pdf:
                self.log_pdf_values = np.zeros((nsamples_per_chain, self.nchains))
            current_state = np.zeros_like(self.seed)
            np.copyto(current_state, self.seed)
            current_log_pdf = self.evaluate_log_target(current_state)
            if self.nburn == 0:    # if nburn is 0, save the seed, run one iteration less 
                self.samples[0, :, :] = current_state
                if self.save_log_pdf:
                    self.log_pdf_values[0, :] = current_log_pdf
                self.nsamples_per_chain += 1
                self.nsamples += self.nchains
                #nsims = self.jump * nsamples_per_chain - 1
            #else:
                #nsims = self.nburn + self.jump * nsamples_per_chain

        else:    # fetch previous samples to start the new run, current state is last saved sample
            if len(self.samples.shape) == 2:   # the chains were previously concatenated
                self._unconcatenate_chains()
            current_state = self.samples[-1]
            current_log_pdf = self.evaluate_log_target(current_state)
            self.samples = np.concatenate(
                [self.samples, np.zeros((nsamples_per_chain, self.nchains, self.dimension))], axis=0)
            if self.save_log_pdf:
                self.log_pdf_values = np.concatenate(
                    [self.log_pdf_values, np.zeros((nsamples_per_chain, self.nchains))], axis=0)
            #nsims = self.jump * nsamples_per_chain
        return nsamples, nsamples_per_chain, current_state, current_log_pdf

    def _update_acceptance_rate(self, new_accept=None):
        """
        Update acceptance rate of the chains.

        Utility function, uses an iterative function to update the acceptance rate of all the chains separately.

        **Inputs:**

        * new_accept (list (length nchains) of bool): indicates whether the current state was accepted (for each chain
          separately).

        """
        self.acceptance_rate = [na / self.niterations + (self.niterations - 1) / self.niterations * a
                                for (na, a) in zip(new_accept, self.acceptance_rate)]

    @staticmethod
    def _preprocess_target(log_pdf, pdf, args):
        """
        Preprocess the target pdf inputs.

        Utility function (static method), that transforms the log_pdf, pdf, args inputs into a function that evaluates
        log_pdf_target(x) for a given x. If the target is given as a list of callables (marginal pdfs), the list of
        log margianals is also returned.

        **Inputs:**

        * log_pdf ((list of) callables): Log of the target density function from which to draw random samples. Either
          pdf_target or log_pdf_target must be provided.
        * pdf ((list of) callables): Target density function from which to draw random samples. Either pdf_target or
          log_pdf_target must be provided.
        * args (tuple): Positional arguments of the pdf target.

        **Output/Returns:**

        * evaluate_log_pdf (callable): Callable that computes the log of the target density function
        * evaluate_log_pdf_marginals (list of callables): List of callables to compute the log pdf of the marginals

        """
        # log_pdf is provided
        if log_pdf is not None:
            if callable(log_pdf):
                if args is None:
                    args = ()
                evaluate_log_pdf = (lambda x: log_pdf(x, *args))
                evaluate_log_pdf_marginals = None
            elif isinstance(log_pdf, list) and (all(callable(p) for p in log_pdf)):
                if args is None:
                    args = [()] * len(log_pdf)
                if not (isinstance(args, list) and len(args) == len(log_pdf)):
                    raise ValueError('UQpy: When log_pdf_target is a list, args should be a list (of tuples) of same '
                                     'length.')
                evaluate_log_pdf_marginals = list(map(lambda i: lambda x: log_pdf[i](x, *args[i]), range(len(log_pdf))))
                #evaluate_log_pdf_marginals = [partial(log_pdf_, *args_) for (log_pdf_, args_) in zip(log_pdf, args)]
                evaluate_log_pdf = (lambda x: np.sum(
                    [log_pdf[i](x[:, i, np.newaxis], *args[i]) for i in range(len(log_pdf))]))
            else:
                raise TypeError('UQpy: log_pdf_target must be a callable or list of callables')
        # pdf is provided
        elif pdf is not None:
            if callable(pdf):
                if args is None:
                    args = ()
                evaluate_log_pdf = (lambda x: np.log(np.maximum(pdf(x, *args), 10 ** (-320) * np.ones((x.shape[0],)))))
                evaluate_log_pdf_marginals = None
            elif isinstance(pdf, (list, tuple)) and (all(callable(p) for p in pdf)):
                if args is None:
                    args = [()] * len(pdf)
                if not (isinstance(args, (list, tuple)) and len(args) == len(pdf)):
                    raise ValueError('UQpy: When pdf_target is given as a list, args should also be a list of same length.')
                evaluate_log_pdf_marginals = list(
                    map(lambda i: lambda x: np.log(np.maximum(pdf[i](x, *args[i]),
                                                              10 ** (-320) * np.ones((x.shape[0],)))),
                        range(len(pdf))
                        ))
                evaluate_log_pdf = (lambda x: np.sum(
                    [np.log(np.maximum(pdf[i](x[:, i, np.newaxis], *args[i]), 10**(-320)*np.ones((x.shape[0],))))
                     for i in range(len(log_pdf))]))
                #evaluate_log_pdf = None
            else:
                raise TypeError('UQpy: pdf_target must be a callable or list of callables')
        else:
            raise ValueError('UQpy: log_pdf_target or pdf_target should be provided.')
        return evaluate_log_pdf, evaluate_log_pdf_marginals

    @staticmethod
    def _preprocess_seed(seed, dim):
        """
        Preprocess input seed.

        Utility function (static method), that checks the dimension of seed, assign [0., 0., ..., 0.] if not provided.

        **Inputs:**

        * seed (ndarray): seed for MCMC
        * dim (int): dimension of target density

        **Output/Returns:**

        * seed (ndarray): seed for MCMC
        * dim (int): dimension of target density

        """
        if seed is None:
            if dim is None:
                raise ValueError('UQpy: One of inputs seed or dimension must be provided.')
            seed = np.zeros((1, dim))
        else:
            seed = np.atleast_1d(seed)
            if len(seed.shape) == 1:
                seed = np.reshape(seed, (1, -1))
            elif len(seed.shape) > 2:
                raise ValueError('UQpy: Input seed should be an array of shape (dimension, ) or (nchains, dimension).')
            if dim is not None and seed.shape[1] != dim:
                raise ValueError('UQpy: Wrong dimensions between seed and dimension.')
        return seed

    @staticmethod
    def _check_methods_proposal(proposal):
        """
        Check if proposal has required methods.

        Utility function (static method), that checks that the given proposal distribution has 1) a rvs method and 2) a
        log pdf or pdf method. If a pdf method exists but no log_pdf, the log_pdf methods is added to the proposal
        object. Used in the MH and MMH initializations.

        **Inputs:**

        * proposal (Distribution object): proposal distribution

        """
        if not isinstance(proposal, Distribution):
            raise TypeError('UQpy: Proposal should be a Distribution object')
        if not hasattr(proposal, 'rvs'):
            raise AttributeError('UQpy: The proposal should have an rvs method')
        if not hasattr(proposal, 'log_pdf'):
            if not hasattr(proposal, 'pdf'):
                raise AttributeError('UQpy: The proposal should have a log_pdf or pdf method')
            proposal.log_pdf = lambda x: np.log(np.maximum(proposal.pdf(x), 10 ** (-320) * np.ones((x.shape[0],))))


#################################################################################################################


class MH(MCMC):
    """
    Metropolis-Hastings algorithm

    >>> from UQpy.Distributions import Normal, Gumbel, JointCopula
    >>> dist_true = JointCopula(marginals=[Normal(), Normal()], copula=Gumbel(theta=2.))
    >>> proposal = JointInd(marginals=[Normal(scale=0.2), Normal(scale=0.2)])
    >>> sampler = MH(log_pdf_target=dist_true.log_pdf, nsamples=500, proposal=proposal, seed=[0., 0.], random_state=123)
    >>> print(sampler.samples.shape)
    (500, 2)
    >>> print(np.round(sampler.samples[-5:], 4))
    [[-0.1966  0.1831]
     [-0.2325  0.2526]
     [ 0.2104  0.0748]
     [ 0.0091  0.1651]
     [ 0.1693  0.2409]]

    **Algorithm-specific inputs:**

    * **proposal** (``Distribution`` object):
        Proposal distribution, must have a log_pdf/pdf and rvs method. Default: standard multivariate normal

    * **proposal_is_symmetric** (`bool`):
        indicates whether the proposal distribution is symmetric, affects computation of acceptance probability alpha
        Default: False

    **Methods:**

    """
    def __init__(self, pdf_target=None, log_pdf_target=None, args_target=None, nburn=0, jump=1, dimension=None,
                 seed=None, save_log_pdf=False, concat_chains=True, nsamples=None, nsamples_per_chain=None,
                 proposal=None, proposal_is_symmetric=False, verbose=False, random_state=None):

        super().__init__(pdf_target=pdf_target, log_pdf_target=log_pdf_target, args_target=args_target,
                         dimension=dimension, seed=seed, nburn=nburn, jump=jump, save_log_pdf=save_log_pdf,
                         concat_chains=concat_chains, verbose=verbose, random_state=random_state)

        # Initialize algorithm specific inputs
        self.proposal = proposal
        self.proposal_is_symmetric = proposal_is_symmetric

        if self.proposal is None:
            if self.dimension is None:
                raise ValueError('UQpy: Either input proposal or dimension must be provided.')
            from UQpy.Distributions import JointInd, Normal
            self.proposal = JointInd([Normal()] * self.dimension)
            self.proposal_is_symmetric = True
        else:
            self._check_methods_proposal(self.proposal)

        if self.verbose:
            print('\nUQpy: Initialization of ' + self.__class__.__name__ + ' algorithm complete.')

        # If nsamples is provided, run the algorithm
        if (nsamples is not None) or (nsamples_per_chain is not None):
            self.run(nsamples=nsamples, nsamples_per_chain=nsamples_per_chain)

    def run_one_iteration(self, current_state, current_log_pdf):
        """
        Run one iteration of the MCMC chain for MH algorithm, starting at current state - see ``MCMC`` class.
        """
        # Sample candidate
        candidate = current_state + self.proposal.rvs(nsamples=self.nchains, random_state=self.random_state)

        # Compute log_pdf_target of candidate sample
        log_p_candidate = self.evaluate_log_target(candidate)

        # Compute acceptance ratio
        if self.proposal_is_symmetric:  # proposal is symmetric
            log_ratios = log_p_candidate - current_log_pdf
        else:  # If the proposal is non-symmetric, one needs to account for it in computing acceptance ratio
            log_proposal_ratio = self.proposal.log_pdf(candidate - current_state) - \
                                 self.proposal.log_pdf(current_state - candidate)
            log_ratios = log_p_candidate - current_log_pdf - log_proposal_ratio

        # Compare candidate with current sample and decide or not to keep the candidate (loop over nc chains)
        accept_vec = np.zeros((self.nchains,))  # this vector will be used to compute accept_ratio of each chain
        unif_rvs = Uniform().rvs(nsamples=self.nchains, random_state=self.random_state).reshape((-1,))
        for nc, (cand, log_p_cand, r_) in enumerate(zip(candidate, log_p_candidate, log_ratios)):
            accept = np.log(unif_rvs[nc]) < r_
            if accept:
                current_state[nc, :] = cand
                current_log_pdf[nc] = log_p_cand
                accept_vec[nc] = 1.
        # Update the acceptance rate
        self._update_acceptance_rate(accept_vec)

        return current_state, current_log_pdf


####################################################################################################################

class MMH(MCMC):
    """

    Modified Metropolis-Hastings algorithm.

    In this algorithm, candidate samples are drawn separately in each dimension, thus the proposal consists in a list
    of 1d distributions. The target pdf can be given as a joint pdf or a list of marginal pdfs in all dimensions. This
    will trigger two different algorithms.

    **References:**

    * S.-K. Au and J. L. Beck,“Estimation of small failure probabilities in high dimensions by subset simulation,”
      Probabilistic Eng. Mech., vol. 16, no. 4, pp. 263–277, Oct. 2001.

    **Algorithm-specific inputs:**

    * **proposal** ((`list` of) ``Distribution`` object(s)):
        Proposal distribution(s) in dimension 1, must have a log_pdf/pdf and rvs method. Default: standard normal

    * **proposal_is_symmetric** ((`list` of) `bool`):
        indicates whether the proposal distribution is symmetric, affects computation of acceptance probability alpha
        Default: False, set to True if default proposal is used

    **Methods:**

    """
    def __init__(self, pdf_target=None, log_pdf_target=None, args_target=None, nburn=0, jump=1, dimension=None,
                 seed=None, save_log_pdf=False, concat_chains=True, nsamples=None, nsamples_per_chain=None,
                 proposal=None, proposal_is_symmetric=False, verbose=False, random_state=None):

        super().__init__(pdf_target=pdf_target, log_pdf_target=log_pdf_target, args_target=args_target,
                         dimension=dimension, seed=seed, nburn=nburn, jump=jump, save_log_pdf=save_log_pdf,
                         concat_chains=concat_chains, verbose=verbose, random_state=random_state)

        # If proposal is not provided: set it as a list of standard gaussians
        from UQpy.Distributions import Normal
        self.proposal = proposal
        self.proposal_is_symmetric = proposal_is_symmetric

        # set default proposal
        if self.proposal is None:
            self.proposal = [Normal(), ] * self.dimension
            self.proposal_is_symmetric = [True, ] * self.dimension
        # Proposal is provided, check it
        else:
            # only one Distribution is provided, check it and transform it to a list
            if not isinstance(self.proposal, list):
                self._check_methods_proposal(self.proposal)
                self.proposal = [self.proposal] * self.dimension
            else:  # a list of proposals is provided
                if len(self.proposal) != self.dimension:
                    raise ValueError('UQpy: Proposal given as a list should be of length dimension')
                [self._check_methods_proposal(p) for p in self.proposal]

        # check the symmetry of proposal, assign False as default
        if isinstance(self.proposal_is_symmetric, bool):
            self.proposal_is_symmetric = [self.proposal_is_symmetric, ] * self.dimension
        elif not (isinstance(self.proposal_is_symmetric, list) and
                  all(isinstance(b_, bool) for b_ in self.proposal_is_symmetric)):
            raise TypeError('UQpy: Proposal_is_symmetric should be a (list of) boolean(s)')

        # check with algo type is used
        if self.evaluate_log_target_marginals is not None:
            self.target_type = 'marginals'
            self.current_log_pdf_marginals = None
        else:
            self.target_type = 'joint'

        if self.verbose:
            print('\nUQpy: Initialization of ' + self.__class__.__name__ + ' algorithm complete.')

        # If nsamples is provided, run the algorithm
        if (nsamples is not None) or (nsamples_per_chain is not None):
            self.run(nsamples=nsamples, nsamples_per_chain=nsamples_per_chain)

    def run_one_iteration(self, current_state, current_log_pdf):
        """
        Run one iteration of the MCMC chain for MMH algorithm, starting at current state - see ``MCMC`` class.
        """
        # The target pdf is provided via its marginals
        accept_vec = np.zeros((self.nchains, ))
        if self.target_type == 'marginals':
            # Evaluate the current log_pdf
            if self.current_log_pdf_marginals is None:
                self.current_log_pdf_marginals = [self.evaluate_log_target_marginals[j](current_state[:, j, np.newaxis])
                                                  for j in range(self.dimension)]

            # Sample candidate (independently in each dimension)
            for j in range(self.dimension):
                candidate_j = current_state[:, j, np.newaxis] + self.proposal[j].rvs(
                    nsamples=self.nchains, random_state=self.random_state)

                # Compute log_pdf_target of candidate sample
                log_p_candidate_j = self.evaluate_log_target_marginals[j](candidate_j)

                # Compute acceptance ratio
                if self.proposal_is_symmetric[j]:  # proposal is symmetric
                    log_ratios = log_p_candidate_j - self.current_log_pdf_marginals[j]
                else:  # If the proposal is non-symmetric, one needs to account for it in computing acceptance ratio
                    log_prop_j = self.proposal[j].log_pdf
                    log_proposal_ratio = log_prop_j(candidate_j - current_state[:, j, np.newaxis]) - \
                                         log_prop_j(current_state[:, j, np.newaxis] - candidate_j)
                    log_ratios = log_p_candidate_j - self.current_log_pdf_marginals[j] - log_proposal_ratio

                # Compare candidate with current sample and decide or not to keep the candidate
                unif_rvs = Uniform().rvs(nsamples=self.nchains, random_state=self.random_state).reshape((-1,))
                for nc, (cand, log_p_cand, r_) in enumerate(
                        zip(candidate_j, log_p_candidate_j, log_ratios)):
                    accept = np.log(unif_rvs[nc]) < r_
                    if accept:
                        current_state[nc, j] = cand
                        self.current_log_pdf_marginals[j][nc] = log_p_cand
                        current_log_pdf = np.sum(self.current_log_pdf_marginals)
                        accept_vec[nc] += 1. / self.dimension

        # The target pdf is provided as a joint pdf
        else:
            current_log_pdf_marginals = ()
            candidate = np.copy(current_state)
            for j in range(self.dimension):
                candidate_j = current_state[:, j, np.newaxis] + self.proposal[j].rvs(
                    nsamples=self.nchains, random_state=self.random_state)
                candidate[:, j] = candidate_j[:, 0]

                # Compute log_pdf_target of candidate sample
                log_p_candidate = self.evaluate_log_target(candidate)

                # Compare candidate with current sample and decide or not to keep the candidate
                if self.proposal_is_symmetric[j]:  # proposal is symmetric
                    log_ratios = log_p_candidate - current_log_pdf
                else:  # If the proposal is non-symmetric, one needs to account for it in computing acceptance ratio
                    log_prop_j = self.proposal[j].log_pdf
                    log_proposal_ratio = log_prop_j(candidate_j - current_state[:, j, np.newaxis]) - \
                                         log_prop_j(current_state[:, j, np.newaxis] - candidate_j)
                    log_ratios = log_p_candidate - current_log_pdf - log_proposal_ratio
                unif_rvs = Uniform().rvs(nsamples=self.nchains, random_state=self.random_state).reshape((-1,))
                for nc, (cand, log_p_cand, r_) in enumerate(zip(candidate_j, log_p_candidate, log_ratios)):
                    accept = np.log(unif_rvs[nc]) < r_
                    if accept:
                        current_state[nc, j] = cand
                        current_log_pdf[nc] = log_p_cand
                        accept_vec[nc] += 1. / self.dimension
                    else:
                        candidate[:, j] = current_state[:, j]
        # Update the acceptance rate
        self._update_acceptance_rate(accept_vec)
        return current_state, current_log_pdf

####################################################################################################################


class Stretch(MCMC):
    """
    Affine-invariant sampler with Stretch moves, parallel implementation.

    **References:**

    * J. Goodman and J. Weare, “Ensemble samplers with affine invariance,” Commun. Appl. Math. Comput. Sci.,vol.5,
      no. 1, pp. 65–80, 2010.
    * Daniel Foreman-Mackey, David W. Hogg, Dustin Lang, and Jonathan Goodman. "emcee: The MCMC Hammer".
      Publications of the Astronomical Society of the Pacific, 125(925):306–312,2013.

    **Algorithm-specific inputs:**

    * **scale** (`float`):
        Scale parameter. Default: 2.

    **Methods:**

    """
    def __init__(self, pdf_target=None, log_pdf_target=None, args_target=None, nburn=0, jump=1, dimension=None,
                 seed=None, save_log_pdf=False, concat_chains=True, nsamples=None, nsamples_per_chain=None,
                 scale=2., verbose=False, random_state=None):

        super().__init__(pdf_target=pdf_target, log_pdf_target=log_pdf_target, args_target=args_target,
                         dimension=dimension, seed=seed, nburn=nburn, jump=jump, save_log_pdf=save_log_pdf,
                         concat_chains=concat_chains, verbose=verbose, random_state=random_state)

        # Check nchains = ensemble size for the Stretch algorithm
        if self.nchains < 2:
            raise ValueError('UQpy: For the Stretch algorithm, a seed must be provided with at least two samples.')

        # Check Stretch algorithm inputs: proposal_type and proposal_scale
        self.scale = scale
        if not isinstance(self.scale, float):
            raise TypeError('UQpy: Input scale must be of type float.')

        if self.verbose:
            print('\nUQpy: Initialization of ' + self.__class__.__name__ + ' algorithm complete.')

        # If nsamples is provided, run the algorithm
        if (nsamples is not None) or (nsamples_per_chain is not None):
            self.run(nsamples=nsamples, nsamples_per_chain=nsamples_per_chain)

    def run_one_iteration(self, current_state, current_log_pdf):
        """
        Run one iteration of the MCMC chain for Stretch algorithm, starting at current state - see ``MCMC`` class.
        """
        # Start the loop over nsamples - this code uses the parallel version of the stretch algorithm
        all_inds = np.arange(self.nchains)
        inds = all_inds % 2
        accept_vec = np.zeros((self.nchains,))
        # Separate the full ensemble into two sets, use one as a complementary ensemble to the other and vice-versa
        for split in range(2):
            S1 = (inds == split)

            # Get current and complementary sets
            sets = [current_state[inds == j, :] for j in range(2)]
            s, c = sets[split], sets[1 - split]  # current and complementary sets respectively
            Ns, Nc = len(s), len(c)

            # Sample new state for S1 based on S0 and vice versa
            unif_rvs = Uniform().rvs(nsamples=Ns, random_state=self.random_state)
            zz = ((self.scale - 1.) * unif_rvs + 1) ** 2. / self.scale  # sample Z
            factors = (self.dimension - 1.) * np.log(zz)  # compute log(Z ** (d - 1))
            #rint = np.random.choice(Nc, size=(Ns,), replace=True)  # sample X_{j} from complementary set
            multi_rvs = Multinomial(n=1, p=[1. / Nc, ] * Nc).rvs(nsamples=Ns, random_state=self.random_state)
            rint = np.nonzero(multi_rvs)[1]    # sample X_{j} from complementary set
            candidates = c[rint, :] - (c[rint, :] - s) * np.tile(zz, [1, self.dimension])  # new candidates

            # Compute new likelihood, can be done in parallel :)
            logp_candidates = self.evaluate_log_target(candidates)

            # Compute acceptance rate
            unif_rvs = Uniform().rvs(nsamples=len(all_inds[S1]), random_state=self.random_state).reshape((-1,))
            for j, f, lpc, candidate, u_rv in zip(all_inds[S1], factors, logp_candidates, candidates, unif_rvs):
                accept = np.log(u_rv) < f + lpc - current_log_pdf[j]
                if accept:
                    current_state[j] = candidate
                    current_log_pdf[j] = lpc
                    accept_vec[j] += 1.

        # Update the acceptance rate
        self._update_acceptance_rate(accept_vec)
        return current_state, current_log_pdf


####################################################################################################################


class DRAM(MCMC):
    """
    Delayed Rejection Adaptive Metropolis algorithm

    In this algorithm, the proposal density is Gaussian and its covariance C is being updated from samples as
    C = sp * C_sample where C_sample is the sample covariance. Also, the delayed rejection scheme is applied, i.e,
    if a candidate is not accepted another one is generated from proposal with covariance gamma_2 ** 2 * C.

    **References:**

    * Heikki Haario, Marko Laine, Antonietta Mira, and Eero Saksman. "DRAM: Efficient adaptive MCMC". Statistics
      and Computing, 16(4):339–354, 2006
    * R.C. Smith, "Uncertainty Quantification - Theory, Implementation and Applications", CS&E, 2014

    **Algorithm-specific inputs:**

    * **initial_cov** (`ndarray`):
        initial covariance for the gaussian proposal distribution. Default: I(dim)

    * **k0** (`int`):
        rate at which covariance is being updated, i.e., every k0 iterations. Default: 100

    * **sp** (`float`):
        scale parameter for covariance updating. Default: 2.38 ** 2 / dim

    * **gamma_2** (`float`):
        scale parameter for delayed rejection. Default: 1 / 5

    * **save_cov** (`bool`):
        if True, updated covariance is saved in attribute adaptive_covariance. Default: False

    **Methods:**

    """

    def __init__(self, pdf_target=None, log_pdf_target=None, args_target=None, nburn=0, jump=1, dimension=None,
                 seed=None, save_log_pdf=False, concat_chains=True, nsamples=None, nsamples_per_chain=None,
                 initial_covariance=None, k0=100, sp=None, gamma_2=1/5, save_covariance=False, verbose=False,
                 random_state=None):

        super().__init__(pdf_target=pdf_target, log_pdf_target=log_pdf_target, args_target=args_target,
                         dimension=dimension, seed=seed, nburn=nburn, jump=jump, save_log_pdf=save_log_pdf,
                         concat_chains=concat_chains, verbose=verbose, random_state=random_state)

        # Check the initial covariance
        self.initial_covariance = initial_covariance
        if self.initial_covariance is None:
            self.initial_covariance = np.eye(self.dimension)
        elif not (isinstance(self.initial_covariance, np.ndarray)
                  and self.initial_covariance == (self.dimension, self.dimension)):
            raise TypeError('UQpy: Input initial_covariance should be a 2D ndarray of shape (dimension, dimension)')

        self.k0 = k0
        self.sp = sp
        if self.sp is None:
            self.sp = 2.38 ** 2 / self.dimension
        self.gamma_2 = gamma_2
        self.save_covariance = save_covariance
        for key, typ in zip(['k0', 'sp', 'gamma_2', 'save_covariance'], [int, float, float, bool]):
            if not isinstance(getattr(self, key), typ):
                raise TypeError('Input ' + key + ' must be of type ' + typ.__name__)

        # initialize the sample mean and sample covariance that you need
        self.current_covariance = np.tile(self.initial_covariance[np.newaxis, ...], (self.nchains, 1, 1))
        self.sample_mean = np.zeros((self.nchains, self.dimension, ))
        self.sample_covariance = np.zeros((self.nchains, self.dimension, self.dimension))
        if self.save_covariance:
            self.adaptive_covariance = [self.current_covariance.copy(), ]

        if self.verbose:
            print('\nUQpy: Initialization of ' + self.__class__.__name__ + ' algorithm complete.')

        # If nsamples is provided, run the algorithm
        if (nsamples is not None) or (nsamples_per_chain is not None):
            self.run(nsamples=nsamples, nsamples_per_chain=nsamples_per_chain)

    def run_one_iteration(self, current_state, current_log_pdf):
        """
        Run one iteration of the MCMC chain for DRAM algorithm, starting at current state - see ``MCMC`` class.
        """
        from UQpy.Distributions import MVNormal
        mvp = MVNormal(mean=np.zeros(self.dimension, ), cov=1.)

        # Sample candidate
        candidate = np.zeros_like(current_state)
        for nc, current_cov in enumerate(self.current_covariance):
            mvp.update_params(cov=current_cov)
            candidate[nc, :] = current_state[nc, :] + mvp.rvs(
                nsamples=1, random_state=self.random_state).reshape((self.dimension, ))

        # Compute log_pdf_target of candidate sample
        log_p_candidate = self.evaluate_log_target(candidate)

        # Compare candidate with current sample and decide or not to keep the candidate (loop over nc chains)
        accept_vec = np.zeros((self.nchains, ))
        inds_DR = []   # indices of chains that will undergo delayed rejection
        unif_rvs = Uniform().rvs(nsamples=self.nchains, random_state=self.random_state).reshape((-1,))
        for nc, (cand, log_p_cand, log_p_curr) in enumerate(zip(candidate, log_p_candidate, current_log_pdf)):
            accept = np.log(unif_rvs[nc]) < log_p_cand - log_p_curr
            if accept:
                current_state[nc, :] = cand
                current_log_pdf[nc] = log_p_cand
                accept_vec[nc] += 1.
            else:    # enter delayed rejection
                inds_DR.append(nc)    # these indices will enter the delayed rejection part

        # Delayed rejection
        if len(inds_DR) > 0:   # performed delayed rejection for some samples
            current_states_DR = np.zeros((len(inds_DR), self.dimension))
            candidates_DR = np.zeros((len(inds_DR), self.dimension))
            candidate2 = np.zeros((len(inds_DR), self.dimension))
            # Sample other candidates closer to the current one
            for i, nc in enumerate(inds_DR):
                current_states_DR[i, :] = current_state[nc, :]
                candidates_DR[i, :] = candidate[nc, :]
                mvp.update_params(cov=self.gamma_2 ** 2 * self.current_covariance[nc])
                candidate2[i, :] = current_states_DR[nc, :] + mvp.rvs(nsamples=1).reshape((self.dimension, ))
            # Evaluate their log_target
            log_p_candidate2 = self.evaluate_log_target(candidate2)
            log_prop_cand_cand2 = mvp.log_pdf(candidates_DR - candidate2)
            log_prop_cand_curr = mvp.log_pdf(candidates_DR - current_states_DR)
            # Accept or reject
            unif_rvs = Uniform().rvs(nsamples=len(inds_DR), random_state=self.random_state).reshape((-1,))
            for (nc, cand2, log_p_cand2, J1, J2, u_rv) in zip(inds_DR, candidate2, log_p_candidate2, log_prop_cand_cand2,
                                                        log_prop_cand_curr, unif_rvs):
                alpha_cand_cand2 = min(1., np.exp(log_p_candidate[nc] - log_p_cand2))
                alpha_cand_curr = min(1., np.exp(log_p_candidate[nc] - current_log_pdf[nc]))
                log_alpha2 = log_p_cand2 - current_log_pdf[nc] + J1 - J2 + \
                             np.log(max(1. - alpha_cand_cand2, 10 ** (-320))) \
                             - np.log(max(1. - alpha_cand_curr, 10 ** (-320)))
                accept = np.log(u_rv) < min(0., log_alpha2)
                if accept:
                    current_state[nc, :] = cand2
                    current_log_pdf[nc] = log_p_cand2
                    accept_vec[nc] += 1.

        # Adaptive part: update the covariance
        for nc in range(self.nchains):
            # update covariance
            self.sample_mean[nc], self.sample_covariance[nc] = self._recursive_update_mean_covariance(
                n=self.niterations, new_sample=current_state[nc, :], previous_mean=self.sample_mean[nc],
                previous_covariance=self.sample_covariance[nc])
            if (self.niterations > 1) and (self.niterations % self.k0 == 0):
                self.current_covariance[nc] = self.sp * self.sample_covariance[nc] + 1e-6 * np.eye(self.dimension)
        if self.save_covariance and ((self.niterations > 1) and (self.niterations % self.k0 == 0)):
            self.adaptive_covariance.append(self.current_covariance.copy())

        # Update the acceptance rate
        self._update_acceptance_rate(accept_vec)
        return current_state, current_log_pdf

    @staticmethod
    def _recursive_update_mean_covariance(n, new_sample, previous_mean, previous_covariance=None):
        """
        Iterative formula to compute a new sample mean and covariance based on previous ones and new sample.

        New covariance is computed only of previous_covariance is provided.

        **Inputs:**

        * n (int): Number of samples used to compute the new mean
        * new_sample (ndarray (dim, )): new sample
        * previous_mean (ndarray (dim, )): Previous sample mean, to be updated with new sample value
        * previous_covariance (ndarray (dim, dim)): Previous sample covariance, to be updated with new sample value

        **Output/Returns:**

        * new_mean (ndarray (dim, )): Updated sample mean
        * new_covariance (ndarray (dim, dim)): Updated sample covariance

        """
        new_mean = (n - 1) / n * previous_mean + 1 / n * new_sample
        if previous_covariance is None:
            return new_mean
        dim = new_sample.size
        if n == 1:
            new_covariance = np.zeros((dim, dim))
        else:
            delta_n = (new_sample - previous_mean).reshape((dim, 1))
            new_covariance = (n - 2) / (n - 1) * previous_covariance + 1 / n * np.matmul(delta_n, delta_n.T)
        return new_mean, new_covariance

####################################################################################################################


class DREAM(MCMC):
    """
    DiffeRential Evolution Adaptive Metropolis algorithm

    **References:**

    * J.A. Vrugt et al. "Accelerating Markov chain Monte Carlo simulation by differential evolution with
      self-adaptive randomized subspace sampling". International Journal of Nonlinear Sciences and Numerical
      Simulation, 10(3):273–290, 2009.[68]
    * J.A. Vrugt. "Markov chain Monte Carlo simulation using the DREAM software package: Theory, concepts, and
      MATLAB implementation". Environmental Modelling & Software, 75:273–316, 2016.

    **Algorithm-specific inputs:**

    * **delta** (`int`):
        jump rate. Default: 3

    * **c** (`float`):
        differential evolution parameter. Default: 0.1

    * **c_star** (`float`):
        differential evolution parameter, should be small compared to width of target. Default: 1e-6

    * **n_CR** (`int`):
        number of crossover probabilities. Default: 3

    * **p_g** (`float`):
        prob(gamma=1). Default: 0.2

    * **adapt_CR** (`tuple`):
        (iter_max, rate) governs adapation of crossover probabilities (adapts every rate iterations if iter<iter_max).
        Default: (-1, 1), i.e., no adaptation

    * **check_chains** (`tuple`):
        (iter_max, rate) governs discarding of outlier chains (discard every rate iterations if iter<iter_max).
        Default: (-1, 1), i.e., no check on outlier chains

    **Methods:**

    """

    def __init__(self, pdf_target=None, log_pdf_target=None, args_target=None, nburn=0, jump=1, dimension=None,
                 seed=None, save_log_pdf=False, concat_chains=True, nsamples=None, nsamples_per_chain=None,
                 delta=3, c=0.1, c_star=1e-6, n_CR=3, p_g=0.2, adapt_CR=(-1, 1), check_chains=(-1, 1), verbose=False,
                 random_state=None):

        super().__init__(pdf_target=pdf_target, log_pdf_target=log_pdf_target, args_target=args_target,
                         dimension=dimension, seed=seed, nburn=nburn, jump=jump, save_log_pdf=save_log_pdf,
                         concat_chains=concat_chains, verbose=verbose, random_state=random_state)

        # Check nb of chains
        if self.nchains < 2:
            raise ValueError('UQpy: For the DREAM algorithm, a seed must be provided with at least two samples.')

        # Check user-specific algorithms
        self.delta = delta
        self.c = c
        self.c_star = c_star
        self.n_CR = n_CR
        self.p_g = p_g
        self.adapt_CR = adapt_CR
        self.check_chains = check_chains

        for key, typ in zip(['delta', 'c', 'c_star', 'n_CR', 'p_g'], [int, float, float, int, float]):
            if not isinstance(getattr(self, key), typ):
                raise TypeError('Input ' + key + ' must be of type ' + typ.__name__)
        if self.dimension is not None and self.n_CR > self.dimension:
            self.n_CR = self.dimension
        for key in ['adapt_CR', 'check_chains']:
            p = getattr(self, key)
            if not (isinstance(p, tuple) and len(p) == 2 and all(isinstance(i, (int, float)) for i in p)):
                raise TypeError('Inputs ' + key + ' must be a tuple of 2 integers.')
        if (not self.save_log_pdf) and (self.check_chains[0] > 0):
            raise ValueError('UQpy: Input save_log_pdf must be True in order to check outlier chains')

        # Initialize a few other variables
        self.J, self.n_id = np.zeros((self.n_CR,)), np.zeros((self.n_CR,))
        self.pCR = np.ones((self.n_CR,)) / self.n_CR

        if self.verbose:
            print('UQpy: Initialization of ' + self.__class__.__name__ + ' algorithm complete.\n')

        # If nsamples is provided, run the algorithm
        if (nsamples is not None) or (nsamples_per_chain is not None):
            self.run(nsamples=nsamples, nsamples_per_chain=nsamples_per_chain)

    def run_one_iteration(self, current_state, current_log_pdf):
        """
        Run one iteration of the MCMC chain for DREAM algorithm, starting at current state - see ``MCMC`` class.
        """
        R = np.array([np.setdiff1d(np.arange(self.nchains), j) for j in range(self.nchains)])
        CR = np.arange(1, self.n_CR + 1) / self.n_CR

        # Dynamic part: evolution of chains
        unif_rvs = Uniform().rvs(nsamples=self.nchains * (self.nchains-1),
                                 random_state=self.random_state).reshape((self.nchains - 1, self.nchains))
        draw = np.argsort(unif_rvs, axis=0)
        dX = np.zeros_like(current_state)
        lmda = Uniform(scale=2 * self.c).rvs(nsamples=self.nchains, random_state=self.random_state).reshape((-1, ))
        std_x_tmp = np.std(current_state, axis=0)

        multi_rvs = Multinomial(n=1, p=[1./self.delta, ] * self.delta).rvs(
            nsamples=self.nchains, random_state=self.random_state)
        D = np.nonzero(multi_rvs)[1]
        #D = np.random.choice(self.delta, size=(self.nchains,), replace=True)
        as_ = [R[j, draw[slice(D[j]), j]] for j in range(self.nchains)]
        bs_ = [R[j, draw[slice(D[j], 2 * D[j], 1), j]] for j in range(self.nchains)]
        multi_rvs = Multinomial(n=1, p=self.pCR).rvs(nsamples=self.nchains, random_state=self.random_state)
        id = np.nonzero(multi_rvs)[1]
        # id = np.random.choice(self.n_CR, size=(self.nchains, ), replace=True, p=self.pCR)
        z = Uniform().rvs(nsamples=self.nchains * self.dimension,
                          random_state=self.random_state).reshape((self.nchains, self.dimension))
        A = [np.where(z_j < CR[id_j])[0] for (z_j, id_j) in zip(z, id)]  # subset A of selected dimensions
        d_star = np.array([len(A_j) for A_j in A])
        for j in range(self.nchains):
            if d_star[j] == 0:
                A[j] = np.array([np.argmin(z[j])])
                d_star[j] = 1
        gamma_d = 2.38 / np.sqrt(2 * (D + 1) * d_star)
        g = Binomial(n=1, p=self.p_g).rvs(nsamples=self.nchains, random_state=self.random_state).reshape((-1, ))
        g[g == 0] = gamma_d[g == 0]
        #g = [np.random.choice([gamma_d[j], 1], size=1, replace=True, p=[1 - self.p_g, self.p_g])
        #     for j in range(self.nchains)]
        norm_vars = Normal(loc=0., scale=1.).rvs(nsamples=self.nchains ** 2,
                                                 random_state=self.random_state).reshape((self.nchains, self.nchains))
        for j in range(self.nchains):
            for i in A[j]:
                dX[j, i] = self.c_star * norm_vars[j, i] + \
                           (1 + lmda[j]) * g[j] * np.sum(current_state[as_[j], i] - current_state[bs_[j], i])
        candidates = current_state + dX

        # Evaluate log likelihood of candidates
        logp_candidates = self.evaluate_log_target(candidates)

        # Accept or reject
        accept_vec = np.zeros((self.nchains, ))
        unif_rvs = Uniform().rvs(nsamples=self.nchains, random_state=self.random_state).reshape((-1, ))
        for nc, (lpc, candidate, log_p_curr) in enumerate(zip(logp_candidates, candidates, current_log_pdf)):
            accept = np.log(unif_rvs[nc]) < lpc - log_p_curr
            if accept:
                current_state[nc, :] = candidate
                current_log_pdf[nc] = lpc
                accept_vec[nc] = 1.
            else:
                dX[nc, :] = 0
            self.J[id[nc]] = self.J[id[nc]] + np.sum((dX[nc, :] / std_x_tmp) ** 2)
            self.n_id[id[nc]] += 1

        # Save the acceptance rate
        self._update_acceptance_rate(accept_vec)

        # update selection cross prob
        if self.niterations < self.adapt_CR[0] and self.niterations % self.adapt_CR[1] == 0:
            self.pCR = self.J / self.n_id
            self.pCR /= sum(self.pCR)
        # check outlier chains (only if you have saved at least 100 values already)
        if (self.nsamples >= 100) and (self.niterations < self.check_chains[0]) and \
                (self.niterations % self.check_chains[1] == 0):
            self.check_outlier_chains(replace_with_best=True)

        return current_state, current_log_pdf

    def check_outlier_chains(self, replace_with_best=False):
        """
        Check outlier chains in DREAM algorithm.

        This function check for outlier chains as part of the DREAM algorithm, potentially replacing outlier chains
        (i.e. the samples and log_pdf_values) with 'good' chains. The function does not have any returned output but it
        prints out the number of outlier chains.

        **Inputs:**

        * **replace_with_best** (`bool`):
            indicates whether to replace outlier chains with the best (most probable) chain. Default: False

        """
        if not self.save_log_pdf:
            raise ValueError('UQpy: Input save_log_pdf must be True in order to check outlier chains')
        start_ = self.nsamples_per_chain // 2
        avgs_logpdf = np.mean(self.log_pdf_values[start_:self.nsamples_per_chain], axis=0)
        best_ = np.argmax(avgs_logpdf)
        avg_sorted = np.sort(avgs_logpdf)
        ind1, ind3 = 1 + round(0.25 * self.nchains), 1 + round(0.75 * self.nchains)
        q1, q3 = avg_sorted[ind1], avg_sorted[ind3]
        qr = q3 - q1

        outlier_num = 0
        for j in range(self.nchains):
            if avgs_logpdf[j] < q1 - 2.0 * qr:
                outlier_num += 1
                if replace_with_best:
                    self.samples[start_:, j, :] = self.samples[start_:, best_, :].copy()
                    self.log_pdf_values[start_:, j] = self.log_pdf_values[start_:, best_].copy()
                else:
                    print('UQpy: Chain {} is an outlier chain'.format(j))
        if self.verbose and outlier_num > 0:
            print('UQpy: Detected {} outlier chains'.format(outlier_num))


########################################################################################################################
########################################################################################################################
#                                         Importance Sampling
########################################################################################################################

class IS:
    """
    Sample from a user-defined target density using importance sampling.

    >>> from UQpy.Distributions import Normal, Gumbel, JointCopula
    >>> dist_true = JointCopula(marginals=[Normal(), Normal()], copula=Gumbel(theta=2.))
    >>> proposal = JointInd(marginals=[Normal(), Normal()])
    >>> sampler = IS(log_pdf_target=dist_true.log_pdf, nsamples=500, proposal=proposal, random_state=123)
    >>> print(sampler.samples.shape)
    (500, 2)
    >>> print(sampler.weights.shape)
    (500,)
    >>> print(np.round(sampler.samples[-5:], 4))
    [[ 0.5679  0.6348]
     [ 0.513   1.0699]
     [-0.0269 -0.9093]
     [ 0.3116  0.4703]
     [-0.1421 -1.1114]]

    **Inputs:**

    * **proposal** (``Distribution`` object):
        Proposal to sample from. This Distribution object must have an rvs method and a log_pdf (or pdf) methods

    * **log_pdf_target** (callable)
        Callable that evaluates the target log-pdf. One of log_pdf_target or pdf_target must be specified (the former
        is preferred).

    * **pdf_target** (callable):
        Callable that evaluates the target pdf

    * **args_target** (`tuple`):
        Positional arguments of the target log_pdf / pdf callable

    * **nsamples** (`int`):
        Number of samples to generate - see `run` method. If not None, the `run` method is called when the object is
        created. Default is None.

    * random_state (None or `int` or `np.random.RandomState` object):
        Random seed used to initialize the pseudo-random number generator. Default is None.

    * **verbose** (`boolean`)
        Set ``verbose = True`` to print status messages to the terminal during execution.

    **Attributes:**

    * **samples** (`ndarray`):
        Set of samples, `ndarray` of shape (nsamples, dim)

    * **unnormalized_log_weights** (`ndarray`)
        Unnormalized log weights, i.e., log_w(x) = log_target(x) - log_proposal(x), `ndarray` of shape (nsamples, )

    * **weights** (`ndarray`):
        Importance weights, weighted so that they sum up to 1, `ndarray` of shape (nsamples, )

    **Methods:**
    """
    # Last Modified: 10/05/2020 by Audrey Olivier
    def __init__(self, nsamples=None, pdf_target=None, log_pdf_target=None, args_target=None,
                 proposal=None, verbose=False, random_state=None):
        # Initialize proposal: it should have an rvs and log pdf or pdf method
        self.proposal = proposal
        if not isinstance(self.proposal, Distribution):
            raise TypeError('UQpy: The proposal should be of type Distribution.')
        if not hasattr(self.proposal, 'rvs'):
            raise AttributeError('UQpy: The proposal should have an rvs method')
        if not hasattr(self.proposal, 'log_pdf'):
            if not hasattr(self.proposal, 'pdf'):
                raise AttributeError('UQpy: The proposal should have a log_pdf or pdf method')
            self.proposal.log_pdf = lambda x: np.log(np.maximum(self.proposal.pdf(x),
                                                                10 ** (-320) * np.ones((x.shape[0],))))

        # Initialize target
        self.evaluate_log_target = self._preprocess_target(log_pdf=log_pdf_target, pdf=pdf_target, args=args_target)

        self.verbose = verbose
        self.random_state = random_state
        if isinstance(self.random_state, int):
            self.random_state = np.random.RandomState(self.random_state)
        elif not isinstance(self.random_state, (type(None), np.random.RandomState)):
            raise TypeError('UQpy: random_state must be None, an int or an np.random.RandomState object.')

        # Initialize the samples and weights
        self.samples = None
        self.unnormalized_log_weights = None
        self.weights = None

        # Run IS if nsamples is provided
        if nsamples is not None and nsamples != 0:
            self.run(nsamples)

    def run(self, nsamples):
        """
        Generate and weight samples.

        This function samples from the proposal and append samples to existing ones (if any). It then weights the 
        samples as log_w_unnormalized) = log(target)-log(proposal). This function updates the output attributes 
        samples, unnormalized_log_weights and weights.

        **Inputs:**

        * **nsamples** (`int`)
            Number of weighted samples to generate.
        """

        if self.verbose:
            print('UQpy: Running Importance Sampling...')
        # Sample from proposal
        new_samples = self.proposal.rvs(nsamples=nsamples, random_state=self.random_state)
        # Compute un-scaled weights of new samples
        new_log_weights = self.evaluate_log_target(x=new_samples) - self.proposal.log_pdf(x=new_samples)

        # Save samples and weights (append to existing if necessary)
        if self.samples is None:
            self.samples = new_samples
            self.unnormalized_log_weights = new_log_weights
        else:
            self.samples = np.concatenate([self.samples, new_samples], axis=0)
            self.unnormalized_log_weights = np.concatenate([self.unnormalized_log_weights, new_log_weights], axis=0)

        # Take the exponential and normalize the weights
        weights = np.exp(self.unnormalized_log_weights - max(self.unnormalized_log_weights))
        # note: scaling with max avoids having NaN of Inf when taking the exp
        sum_w = np.sum(weights, axis=0)
        self.weights = weights / sum_w
        if self.verbose:
            print('UQpy: Importance Sampling performed successfully')

    def resample(self, method='multinomial', nsamples=None):
        """ 
        Resample to get a set of un-weighted samples that represent the target pdf.
        
        Utility function that create a set of un-weighted samples from a set of weighted samples. Can be useful for
        plotting for instance.
        
        **Inputs:**

        * **method** (`str`)
            Resampling method, as of V3 only multinomial resampling is supported. Default: 'multinomial'.
        * **nsamples** (`int`)
            Number of un-weighted samples to generate. Default: None (same number of samples is generated as number of
            existing samples).

        **Output/Returns:**

        * (`ndarray`)
            Un-weighted samples that represent the target pdf, `ndarray` of shape (nsamples, dimension)

        """
        from .Utilities import resample
        return resample(self.samples, self.weights, method=method, size=nsamples)

    @staticmethod
    def _preprocess_target(log_pdf, pdf, args):
        """
        Preprocess the target pdf inputs.

        Utility function (static method), that transforms the log_pdf, pdf, args inputs into a function that evaluates
        log_pdf_target(x) for a given x.

        **Inputs:**

        * log_pdf ((list of) callables): Log of the target density function from which to draw random samples. Either
          pdf_target or log_pdf_target must be provided
        * pdf ((list of) callables): Target density function from which to draw random samples.
        * args (tuple): Positional arguments of the pdf target

        **Output/Returns:**

        * evaluate_log_pdf (callable): Callable that computes the log of the target density function

        """
        # log_pdf is provided
        if log_pdf is not None:
            if callable(log_pdf):
                if args is None:
                    args = ()
                evaluate_log_pdf = (lambda x: log_pdf(x, *args))
            else:
                raise TypeError('UQpy: log_pdf_target must be a callable')
        # pdf is provided
        elif pdf is not None:
            if callable(pdf):
                if args is None:
                    args = ()
                evaluate_log_pdf = (lambda x: np.log(np.maximum(pdf(x, *args), 10 ** (-320) * np.ones((x.shape[0],)))))
            else:
                raise TypeError('UQpy: pdf_target must be a callable')
        else:
            raise ValueError('UQpy: log_pdf_target or pdf_target should be provided.')
        return evaluate_log_pdf<|MERGE_RESOLUTION|>--- conflicted
+++ resolved
@@ -393,23 +393,11 @@
         a = cut[:self.nsamples]
         b = cut[1:self.nsamples + 1]
 
-<<<<<<< HEAD
-        samples = self._samples(a, b)
-
-        samples_u_to_x = np.zeros_like(samples)
-        for j in range(samples.shape[1]):
-            i_cdf = self.distribution[j].icdf
-            samples_u_to_x[:, j] = i_cdf(np.atleast_2d(samples[:, j]).T, self.dist_params[j])
-
-        if self.verbose:
-            print('Successful execution of LHS design..')
-=======
         u = np.zeros(shape=(self.samples.shape[0], self.samples.shape[1]))
         samples = np.zeros_like(u)
         for i in range(self.samples.shape[1]):
             u[:, i] = stats.uniform.rvs(size=self.samples.shape[0], random_state=self.random_state)
             samples[:, i] = u[:, i] * (b - a) + a
->>>>>>> 041cab7e
 
         if self.criterion is not None:
             if self.criterion == 'random':
@@ -609,24 +597,14 @@
 
     :return: STS.strata: Instance of the class SampleMethods.Strata
     :rtype: STS.strata: ndarray
-<<<<<<< HEAD
 
     **Authors:**
-
-    Authors: Michael Shields
-    Last modified: 6/7/2018 by Dimitris Giovanis & Michael Shields
-
-    """
-=======
-
-    **Authors:**
->>>>>>> 041cab7e
 
     Authors: Michael Shields
     Last modified: 6/7/2018 by Dimitris Giovanis & Michael Shields
     """
     def __init__(self, dimension=None, dist_name=None, dist_params=None, sts_design=None, input_file=None,
-                 sts_criterion="random", stype='Rectangular', nsamples=None, n_iters=20, verbose=False):
+                 sts_criterion="random", stype='Rectangular', nsamples=None, n_iters=20):
 
         if dimension is None:
             self.dimension = len(dist_name)
@@ -640,7 +618,6 @@
         self.strata = None
         self.sts_criterion = sts_criterion
         self.nsamples = nsamples
-        self.verbose = verbose
 
         if self.stype == 'Voronoi':
             self.n_iters = n_iters
@@ -664,9 +641,6 @@
         """
 
         if self.stype == 'Rectangular':
-            if self.verbose:
-                print('UQpy: Performing STS with rectangular stratification...')
-
             samples = np.empty([self.strata.origins.shape[0], self.strata.origins.shape[1]], dtype=np.float32)
             samples_u_to_x = np.empty([self.strata.origins.shape[0], self.strata.origins.shape[1]], dtype=np.float32)
             for j in range(0, self.strata.origins.shape[1]):
@@ -681,15 +655,11 @@
 
                 samples_u_to_x[:, j] = i_cdf(np.atleast_2d(samples[:, j]).T, self.dist_params[j])
 
-            if self.verbose:
-                print('UQpy: Successful execution of STS design..')
+            print('UQpy: Successful execution of STS design..')
             return samples, samples_u_to_x
 
         elif self.stype == 'Voronoi':
             from UQpy.Utilities import compute_Voronoi_centroid_volume, voronoi_unit_hypercube
-
-            if self.verbose:
-                print('UQpy: Performing STS with voronoi stratification...')
 
             samples_init = np.random.rand(self.nsamples, self.dimension)
 
@@ -862,9 +832,9 @@
 
     @staticmethod
     def fullfact(levels):
+
         """
         Create a full-factorial design
-<<<<<<< HEAD
 
         Note: This function has been modified from pyDOE, released under BSD License (3-Clause)
         Copyright (C) 2012 - 2013 - Michael Baudin
@@ -891,34 +861,6 @@
 
         **Author:**
 
-=======
-
-        Note: This function has been modified from pyDOE, released under BSD License (3-Clause)
-        Copyright (C) 2012 - 2013 - Michael Baudin
-        Copyright (C) 2012 - Maria Christopoulou
-        Copyright (C) 2010 - 2011 - INRIA - Michael Baudin
-        Copyright (C) 2009 - Yann Collette
-        Copyright (C) 2009 - CEA - Jean-Marc Martinez
-        Original source code can be found at:
-        https://pythonhosted.org/pyDOE/#
-        or
-        https://pypi.org/project/pyDOE/
-        or
-        https://github.com/tisimst/pyDOE/
-
-        **Input:**
-
-        :param levels: A list of integers that indicate the number of levels of each input design factor.
-        :type levels: list
-
-        **Output:**
-
-        :return ff: Full-factorial design matrix.
-        :rtype ff: ndarray
-
-        **Author:**
-
->>>>>>> 041cab7e
         Michael D. Shields
         """
         # Number of factors
@@ -957,45 +899,6 @@
     1. Michael D. Shields, Kirubel Teferra, Adam Hapij and Raymond P. Daddazio, "Refined Stratified Sampling for
        efficient Monte Carlo based uncertainty quantification", Reliability Engineering & System Safety,
        ISSN: 0951-8320, Vol: 142, Page: 310-325, 2015.
-<<<<<<< HEAD
-
-    2. M. D. Shields, "Adaptive Monte Carlo analysis for strongly nonlinear stochastic systems",
-       Reliability Engineering & System Safety, ISSN: 0951-8320, Vol: 175, Page: 207-224, 2018.
-
-    **Input:**
-
-    :param run_model_object: A RunModel object, which is used to evaluate the function value
-    :type run_model_object: class
-
-    :param sample_object: A SampleMethods class object, which contains information about existing samples
-    :type sample_object: class
-
-    :param krig_object: A kriging class object, only  required if meta is 'Kriging'.
-    :type krig_object: class
-
-    :param local: Indicator to update surrogate locally.
-    :type local: boolean
-
-    :param max_train_size: Minimum size of training data around new sample used to update surrogate.
-                           Default: nsamples
-    :type max_train_size: int
-
-    :param step_size: Step size to calculate the gradient using central difference. Only required if Delaunay is
-                      used as surrogate approximation.
-    :type step_size: float
-
-    :param n_add: Number of samples generated in each iteration
-    :type n_add: int
-
-    :param verbose: A boolean declaring whether to write text to the terminal.
-    :type verbose: bool
-
-    **Attributes:**
-
-    :param: RSS.sample_object.samples: Final/expanded samples.
-    :type: RSS.sample_object.samples: ndarray
-
-=======
     2. M. D. Shields, "Adaptive Monte Carlo analysis for strongly nonlinear stochastic systems",
        Reliability Engineering & System Safety, ISSN: 0951-8320, Vol: 175, Page: 207-224, 2018.
 
@@ -1031,15 +934,10 @@
     :param: RSS.sample_object.samples: Final/expanded samples.
     :type: RSS.sample_object.samples: ndarray
 
->>>>>>> 041cab7e
     **Authors:**
 
     Authors: Mohit S. Chauhan
     Last modified: 01/07/2020 by Mohit S. Chauhan
-<<<<<<< HEAD
-
-=======
->>>>>>> 041cab7e
     """
 
     def __init__(self, sample_object=None, run_model_object=None, krig_object=None, local=False, max_train_size=None,
@@ -1074,18 +972,14 @@
                 print('UQpy: GE-RSS - Running the initial sample set.')
             self.run_model_object.run(samples=self.sample_object.samples)
             if self.verbose:
-                print('UQpy: GE-RSS - An RSS class object has been initiated.')
+                print('UQpy: GE-RSS - A RSS class object has been initiated.')
         else:
             if self.verbose:
-                print('UQpy: RSS - An RSS class object has been initiated.')
+                print('UQpy: RSS - A RSS class object has been initiated.')
 
     def sample(self, nsamples=0, n_add=None):
         """
-<<<<<<< HEAD
-        Execute refined stratified sampling
-=======
         Execute refined stratified sampling.
->>>>>>> 041cab7e
 
         This is an instance method that runs refined stratified sampling. It is automatically called when the RSS class
         is instantiated.
@@ -1115,11 +1009,7 @@
     ###################################################
     def run_gerss(self):
         """
-<<<<<<< HEAD
-        Samples are generated using Gradient Enhanced-Refined Stratified Sampling
-=======
         Samples are generated using Gradient Enhanced-Refined Stratified Sampling.
->>>>>>> 041cab7e
         """
         # --------------------------
         # RECTANGULAR STRATIFICATION
@@ -1254,7 +1144,7 @@
         elif self.cell == 'Voronoi':
 
             from UQpy.Utilities import compute_Delaunay_centroid_volume, voronoi_unit_hypercube
-            from scipy.spatial import Delaunay, ConvexHull, qhull
+            from scipy.spatial.qhull import Delaunay
             import math
             import itertools
 
@@ -1268,7 +1158,6 @@
                                       self.sample_object.strata.vertices[i, :] <= 1e-10)) or \
                     any(np.logical_and(self.sample_object.strata.vertices[i, :] >= 1-1e-10,
                                        self.sample_object.strata.vertices[i, :] <= 1+1e-10)):
-
                     self.mesh_vertices = np.vstack([self.mesh_vertices, self.sample_object.strata.vertices[i, :]])
                     self.points_to_samplesU01 = np.hstack([np.array([-1]), self.points_to_samplesU01])
 
@@ -1453,11 +1342,7 @@
     #################################
     def run_rss(self):
         """
-<<<<<<< HEAD
-        Samples are generated using Refined Stratified Sampling
-=======
         Samples are generated using Refined Stratified Sampling.
->>>>>>> 041cab7e
         """
         # --------------------------
         # RECTANGULAR STRATIFICATION
@@ -1555,8 +1440,8 @@
                                       self.sample_object.strata.vertices[i, :] <= 1e-10)) or \
                         any(np.logical_and(self.sample_object.strata.vertices[i, :] >= 1 - 1e-10,
                                            self.sample_object.strata.vertices[i, :] <= 1 + 1e-10)):
-
-                    self.mesh_vertices = np.vstack([self.mesh_vertices, self.sample_object.strata.vertices[i, :]])
+                    self.mesh_vertices = np.vstack(
+                        [self.mesh_vertices, self.sample_object.strata.vertices[i, :]])
                     self.points_to_samplesU01 = np.hstack([np.array([-1]), self.points_to_samplesU01, ])
 
             # Define the simplex mesh to be used for sampling
@@ -1644,16 +1529,9 @@
 
     # Support functions for RSS and GE-RSS
 
-<<<<<<< HEAD
-    # TODO: We may want to consider moving this to Utilities.
     def estimate_gradient(self, x, y, xt):
         """
-        Estimating gradients with a metamodel (surrogate)
-=======
-    def estimate_gradient(self, x, y, xt):
-        """
         Estimating gradients with a metamodel (surrogate).
->>>>>>> 041cab7e
 
         **Inputs:**
 
@@ -1667,15 +1545,10 @@
         :type xt: numpy array
 
         **Outputs:**
-<<<<<<< HEAD
-
-=======
->>>>>>> 041cab7e
         :return gr: First-order gradient evaluated at the points 'xt'.
         :rtype gr: numpy array
         """
         from UQpy.Reliability import TaylorSeries
-
         if type(self.krig_object).__name__ == 'Krig':
             self.krig_object.fit(samples=x, values=y)
             tck = self.krig_object
@@ -1691,13 +1564,7 @@
         return gr
 
     def init_rss(self):
-<<<<<<< HEAD
-        """
-        Preliminary error checks.
-        """
-=======
         """Preliminary error checks."""
->>>>>>> 041cab7e
         if type(self.sample_object).__name__ not in ['STS', 'RSS']:
             raise NotImplementedError("UQpy Error: sample_object must be an object of the STS or RSS class.")
 
@@ -1710,6 +1577,7 @@
 ########################################################################################################################
 #                                        Generating random samples inside a Simplex
 ########################################################################################################################
+
 class Simplex:
     """
     Generate random samples inside a simplex using uniform probability distribution.
@@ -1720,8 +1588,6 @@
        calability",Journal of Computational Physics, 310:301–328 2016.
 
     **Input:**
-<<<<<<< HEAD
-=======
 
     :param nodes: The vertices of the simplex
     :type nodes: ndarray
@@ -1739,23 +1605,9 @@
     Authors: Dimitris G.Giovanis
     Last modified: 11/28/2018 by Mohit S. Chauhan
     """
->>>>>>> 041cab7e
-
-    :param nodes: The vertices of the simplex
-    :type nodes: ndarray
-
-    :param nsamples: The number of samples to be generated inside the simplex
-    :type nsamples: int
-
-    **Attributes:**
-    :return Simplex.samples: New random samples distributed uniformly inside the simplex.
-    :rtype Simplex.samples: ndarray
-
-    **Authors:**
-
-    Authors: Dimitris G.Giovanis
-    Last modified: 11/28/2018 by Mohit S. Chauhan
-    """
+
+    # Authors: Dimitris G.Giovanis
+    # Last modified: 11/28/2018 by Mohit S. Chauhan
 
     def __init__(self, nodes=None, nsamples=1):
         self.nodes = np.atleast_2d(nodes)
@@ -1770,11 +1622,8 @@
         This is an instance method that generates samples. It is automatically called when the Simplex class is
         instantiated.
 
-<<<<<<< HEAD
-=======
         **Output:**
 
->>>>>>> 041cab7e
         :return sample: Random samples
         :rtype sample: numpy array
         """
@@ -1820,11 +1669,12 @@
     MCS.
 
     **References:**
-<<<<<<< HEAD
+
     1. B. Echard, N. Gayton and M. Lemaire, "AK-MCS: An active learning reliability method combining Kriging and
         Monte Carlo Simulation", Structural Safety, Pages 145-154, 2011.
 
     **Input:**
+
     :param run_model_object: A RunModel object, which is used to evaluate the function value
     :type run_model_object: class
 
@@ -1899,88 +1749,6 @@
 
     **Authors:**
 
-=======
-
-    1. B. Echard, N. Gayton and M. Lemaire, "AK-MCS: An active learning reliability method combining Kriging and
-        Monte Carlo Simulation", Structural Safety, Pages 145-154, 2011.
-
-    **Input:**
-
-    :param run_model_object: A RunModel object, which is used to evaluate the function value
-    :type run_model_object: class
-
-    :param samples: A 2d-array of samples
-    :type samples: ndarray
-
-    :param krig_object: A kriging class object
-    :type krig_object: class
-
-    :param population: Sample which are used as learning set by AKMCS class.
-    :type population: ndarray
-
-    :param nlearn: Number of sample generated using MCS, which are used as learning set by AKMCS. Only required
-                   if population is not defined.
-    :type nlearn: int
-
-    :param nstart: Number of initial samples generated using LHS. Only required if sample_object is not defined.
-    :type nstart: int
-
-    :param dist_name: A list containing the names of the distributions of the random variables. This is only
-                      required if sample_object is not defined.
-                      Distribution names must match those in the Distributions module.
-                      If the distribution does not match one from the Distributions module, the user must
-                      provide custom_dist.py.
-                      The length of the string must be 1 (if all distributions are the same) or equal to
-                      dimension.
-    :type dist_name: string list
-
-    :param dist_params: Parameters of the distribution
-                        Parameters for each random variable are defined as ndarrays.
-                        Each item in the list, dist_params[i], specifies the parameters for the corresponding
-                        distribution, dist[i].
-    :type dist_params: list
-
-    :param lf: Learning function used as selection criteria to identify the new samples.
-               Options: U, Weighted-U, EFF, EIF and EGIF
-    :type lf: str/function
-
-    :param n_add: Number of samples to be selected per iteration.
-    :type n_add: int
-
-    :param min_cov: Minimum Covariance used as the stopping criteria of AKMCS method in case of reliability
-                    analysis.
-    :type min_cov: float
-
-    :param max_p: Maximum possible value of probability density function of samples. Only required with
-                  'Weighted-U' learning function.
-    :type max_p: float
-
-    :param save_pf: Indicator to estimate probability of failure after each iteration. Only required if
-                    user-defined learning function is used.
-    :type save_pf: boolean
-
-    :param verbose: A boolean declaring whether to write text to the terminal.
-    :type verbose: bool
-
-    **Attributes:**
-
-    :param: AKMCS.sample_object.samples: Final/expanded samples.
-    :type: AKMCS..sample_object.samples: ndarray
-
-    :param: AKMCS.krig_model: Prediction function for the final surrogate model.
-    :type: AKMCS.krig_model: function
-
-    :param: AKMCS.pf: Probability of failure after every iteration of AKMCS. Available as an output only for
-                       Reliability Analysis.
-    :type: AKMCS.pf: float list
-
-    :param: AKMCS.cov_pf: Covariance of probability of failure after every iteration of AKMCS. Available as an
-                           output only for Reliability Analysis.
-    :type: AKMCS.pf: float list
-
-    **Authors:**
-
->>>>>>> 041cab7e
     Authors: Mohit S. Chauhan
     Last modified: 01/07/2020 by Mohit S. Chauhan
     """
@@ -2018,8 +1786,6 @@
         self.dimension = 0
         self.qoi = None
         self.krig_model = None
-        self.si = []
-        self.dblintegrated_rx = None
 
         # Initialize and run preliminary error checks.
         self.init_akmcs()
@@ -2030,18 +1796,11 @@
     def run_akmcs(self):
         """
         Executes Adaptive Kriging - Monte Carlo Method.
-<<<<<<< HEAD
 
         This is an instance method that check initial sample design an evaluate model at the training points. It is
         automatically called when the STS class is instantiated.
         """
-=======
-
-        This is an instance method that check initial sample design an evaluate model at the training points. It is
-        automatically called when the STS class is instantiated.
-        """
-
->>>>>>> 041cab7e
+
         # If the initial sample design does not exists, run the initial calculations.
         if self.samples is None:
             if self.verbose:
@@ -2070,20 +1829,9 @@
         :param append_samples: If 'True', new samples are append to existing samples in sample_object. Otherwise,
                                existing samples are discarded.
         :type append_samples: boolean
-<<<<<<< HEAD
 
         :param nsamples: Number of samples to generate. No Default Value: nsamples must be prescribed.
         :type nsamples: int
-
-        :param lf: Learning function used as selection criteria to identify the new samples. Only required, if
-                   samples are generated using multiple criterion
-                   Options: U, Weighted-U, EFF, EIF and EGIF
-        :type lf: str/function
-=======
-
-        :param nsamples: Number of samples to generate. No Default Value: nsamples must be prescribed.
-        :type nsamples: int
->>>>>>> 041cab7e
 
         :param lf: Learning function used as selection criteria to identify the new samples. Only required, if
                    samples are generated using multiple criterion
@@ -2134,9 +1882,8 @@
         # Train the initial Kriging model.
         if self.kriging == 'UQpy':
             with suppress_stdout():  # disable printing output comments
-                self.krig_object.fit(samples=self.samples, values=np.atleast_2d(self.qoi))
+                self.krig_object.fit(samples=self.samples, values=np.atleast_2d(np.array(self.qoi)))
             self.krig_model = self.krig_object.interpolate
-            self.krig_object.n_opt = 1
         else:
             from sklearn.gaussian_process import GaussianProcessRegressor
             gp = GaussianProcessRegressor(kernel=self.krig_object, n_restarts_optimizer=0)
@@ -2153,7 +1900,7 @@
 
             # Apply the learning function to identify the new point to run the model.
 
-            new_ind = self.lf(rest_pop)
+            new_ind = self.lf(self.krig_model, rest_pop)
             new_point = np.atleast_2d(rest_pop[new_ind])
 
             # Add the new points to the training set and to the sample set.
@@ -2174,7 +1921,7 @@
             if self.kriging == 'UQpy':
                 with suppress_stdout():
                     # disable printing output comments
-                    self.krig_object.fit(samples=self.samples, values=np.atleast_2d(self.qoi))
+                    self.krig_object.fit(samples=self.samples, values=np.atleast_2d(np.array(self.qoi)))
                 self.krig_model = self.krig_object.interpolate
             else:
                 from sklearn.gaussian_process import GaussianProcessRegressor
@@ -2207,18 +1954,11 @@
         Learns new samples based on Expected Improvement for Global Fit (EIGF) as learning function
 
         **References:**
-<<<<<<< HEAD
-=======
-
->>>>>>> 041cab7e
+
         1. J.N Fuhg, "Adaptive surrogate models for parametric studies", Master's Thesis
            (Link: https://arxiv.org/pdf/1905.05345.pdf)
 
         **Inputs:**
-<<<<<<< HEAD
-
-=======
->>>>>>> 041cab7e
         :param pop: Remaining sample population (new samples are learn from this population)
         :type pop
         """
@@ -2249,16 +1989,10 @@
     # This learning function has not yet been tested.
     def u(self, pop):
         """
-<<<<<<< HEAD
-        Learns new samples based on U-function as learning function
+        Learns new samples based on U-function as learning function.
 
         **References:**
-=======
-        Learns new samples based on U-function as learning function.
-
-        **References:**
-
->>>>>>> 041cab7e
+
         1. B. Echard, N. Gayton and M. Lemaire, "AK-MCS: An active learning reliability method combining Kriging and
         Monte Carlo Simulation", Structural Safety, Pages 145-154, 2011.
 
@@ -2286,16 +2020,10 @@
     # This learning function has not yet been tested.
     def weighted_u(self, pop):
         """
-<<<<<<< HEAD
-        Learns new samples based on Probability Weighted U-function as learning function
+        Learns new samples based on Probability Weighted U-function as learning function.
 
         **References:**
-=======
-        Learns new samples based on Probability Weighted U-function as learning function.
-
-        **References:**
-
->>>>>>> 041cab7e
+
         1. V.S. Sundar and M.S. Shields, "RELIABILITY ANALYSIS USING ADAPTIVE KRIGING SURROGATES WITH MULTIMODEL
            INFERENCE".
 
@@ -2331,16 +2059,10 @@
     # This learning function has not yet been tested.
     def eff(self, pop):
         """
-<<<<<<< HEAD
-        Learns new samples based on Expected Feasibilty Function (EFF) as learning function
+        Learns new samples based on Expected Feasibilty Function (EFF) as learning function.
 
         **References:**
-=======
-        Learns new samples based on Expected Feasibilty Function (EFF) as learning function.
-
-        **References:**
-
->>>>>>> 041cab7e
+
         1. B.J. Bichon, M.S. Eldred, L.P.Swiler, S. Mahadevan, J.M. McFarland, "Efficient Global Reliability Analysis
            for Nonlinear Implicit Performance Functions", AIAA JOURNAL, Volume 46, 2008.
 
@@ -2381,16 +2103,10 @@
     # This learning function has not yet been tested.
     def eif(self, pop):
         """
-<<<<<<< HEAD
-        Learns new samples based on Expected Improvement Function (EIF) as learning function
+        Learns new samples based on Expected Improvement Function (EIF) as learning function.
 
         **References:**
-=======
-        Learns new samples based on Expected Improvement Function (EIF) as learning function.
-
-        **References:**
-
->>>>>>> 041cab7e
+
         1. D.R. Jones, M. Schonlau, W.J. Welch, "Efficient Global Optimization of Expensive Black-Box Functions",
            Journal of Global Optimization, Pages 455–492, 1998.
 
@@ -2413,305 +2129,13 @@
 
         return rows
 
-    # def integrand(self, x1, y1, d, s, k):
-    #     """ Returns integrand for the covariance matrix"""
-    #     x1, y1 = np.atleast_2d(x1).T, np.atleast_2d(y1).T
-    #     p = k.corr_model_params
-    #     if k.cmodel == 'Gaussian':
-    #         f1 = np.exp(-p[d] * (x1 - y1) ** 2)
-    #     elif k.cmodel == 'Exponential':
-    #         f1 = np.exp(-p[d] * abs(x1-y1))
-    #
-    #     # Joint probability density function
-    #     px = self.distribution[d].pdf(x=x1)
-    #
-    #     # if self.dist_name[d].lower() == 'uniform':
-    #     #     px = 1/self.dist_params[d][1]
-    #     #     py = px
-    #     # elif self.dist_name[d].lower() == 'normal':
-    #     #     sig = self.dist_params[d][1]
-    #     #     px = np.exp(-(x1_-self.dist_params[d][0])**2/(2*sig**2))/(np.sqrt(2*np.pi)*sig)
-    #     #     py = np.exp(-(y1_-self.dist_params[d][0])**2/(2*sig**2))/(np.sqrt(2*np.pi)*sig)
-    #     # else:
-    #     #     px = self.distribution[d].pdf(x=x1_)
-    #     #     py = self.distribution[d].pdf(x=y1_)
-    #
-    #     # Part of integrand due to pdf/joint pdf
-    #     if s == 's':
-    #         # Single integration
-    #         f2 = px
-    #     else:
-    #         # Double integration
-    #         py = self.distribution[d].pdf(x=y1)
-    #         f2 = px * py
-    #
-    #     return f1 * f2
-
-
-    # def integral(self, y1_, d_, k_):
-    #     from scipy.integrate import quad
-    #     l1 = self.distribution[d_].icdf([[0.01]])
-    #     l2 = self.distribution[d_].icdf([[0.99]])
-    #     # l1 = (self.distribution[d_].icdf([[0.01]]) - k_.mean_s[d_])/k_.std_s[d_]
-    #     # l2 = (self.distribution[d_].icdf([[0.99]]) - k_.mean_s[d_])/k_.std_s[d_]
-    #     return quad(self.integrand, l1, l2, args=(y1_, d_, 's', k_), epsrel=1e-3)[0]
-    #
-    #     # if self.dist_name[d_].lower() == 'uniform':
-    #     #     p = 1/self.dist_params[d_][1]
-    #     #     x1 = (self.dist_params[d_][0] - y1_)*np.sqrt(2*p_[d_])
-    #     #     x2 = (self.dist_params[d_][0] + self.dist_params[d_][1] - y1_) * np.sqrt(2 * p_[d_])
-    #     #     diff = stats.norm.cdf(x2) - stats.norm.cdf(x1)
-    #     #     return 2*p*np.sqrt(np.pi*p_[d_])*diff
-    #     # else:
-
-    def usi_sobol(self, xi_, point, val):
-        """
-        Estimates the sobol indices given the distribution parameters of independent variable conditioned on other
-        variables. Estimates the mean value of ith independent variable conditioned on other input variables
-
-        **Inputs:**
-
-        :param: xi_: n-D array of samples obtained by decomposing each input dimension
-        :type: xi_: n-D array
-
-        :param: point: 1-D array of sample included in the training points
-        :type: point: 1-D array
-
-        :param: val: 1-D array of function value evaluated at point
-        :type: val: 1-D array
-
-        **Outputs:**
-
-        :return: mean_sobol: List of expected value of sobol estimates
-        :rtype: mean_sobol: list
-
-        :return: std_sobol: List of expected value of sobol estimates
-        :rtype: std_sobol: list
-        """
-
-        from scipy.integrate import quad, dblquad
-        from scipy.stats import multivariate_normal
-        from scipy.linalg import cholesky
-        from UQpy.Surrogates import Krig
-
-        # Reference: Probabilistic sensitivity analysis of complex models: a Bayesian approach - "Jeremy E. Oakley and
-        # Anthony O'Hagan"
-        # For calculation of mean and covariance refer to eq. 15 to 19
-
-        # Update kriging parameters
-        if point is not None and val is not None:
-            tmp_krig_object = Krig(reg_model=self.krig_object.rmodel, corr_model=self.krig_object.cmodel, n_opt=1,
-                                   corr_model_params=self.krig_object.corr_model_params,
-                                   normalize=self.krig_object.normalize)
-            tmp_krig_object.fit(samples=np.vstack([self.samples, point]), values=np.vstack([self.qoi, val]))
-        else:
-            tmp_krig_object = self.krig_object
-
-        print("Hyperparameters: ", tmp_krig_object.corr_model_params)
-
-        # Center and Scale, xi and points
-        xi = xi_
-        points = tmp_krig_object.samples
-        # xi = (xi-tmp_krig_object.mean_s)/tmp_krig_object.std_s
-        # points = (points-tmp_krig_object.mean_s)/tmp_krig_object.std_s
-
-        # W = inv(F' * inv(R) * F)
-        w_cho = cholesky(np.matmul(tmp_krig_object.F_dash.T, tmp_krig_object.F_dash), lower=True)
-        w_cho_inv = np.linalg.inv(w_cho)
-        R_inv = np.matmul(tmp_krig_object.C_inv.T, tmp_krig_object.C_inv)
-        R_inv_F = np.matmul(tmp_krig_object.C_inv.T, tmp_krig_object.F_dash)
-
-        # tmp is an n-D array of expected value points except for the ith column
-        moments_scaled = self.moments[:, 0]
-        tmp = moments_scaled * np.ones([xi.shape[0], self.dimension])
-
-        # TODO: Need to define this integral for 'Constant' and 'Quadratic' kriging regression model
-        integrated_fx, jf = Krig.regress(model='Linear')(tmp)
-        # fx = np.concatenate((np.ones([np.size(E1, 0), 1]), e1), 1)
-
-        def single_integration(x1, y1, d, k):
-            """ Returns integrand for the covariance matrix"""
-            x1= np.atleast_2d(x1).T
-            f1 = Krig.corr(k.cmodel)(x1, y1, k.corr_model_params[d])
-            px = self.distribution[d].pdf(x=x1)
-
-            return f1 * px
-
-        def double_integration(x1, y1, d, k):
-            """ Returns integrand for the covariance matrix"""
-            x1, y1 = np.atleast_2d(x1).T, np.atleast_2d(y1).T
-            f1 = Krig.corr(k.cmodel)(x1, y1, k.corr_model_params[d])
-
-            # Joint probability density function
-            px = self.distribution[d].pdf(x=x1)
-            py = self.distribution[d].pdf(x=y1)
-
-            return f1 * px * py
-
-        # vec = np.vectorize(self.integral, excluded=['d_', 'k_'])
-        import time
-        # Marginal expectation of correlation term in predictor w.r.t each input variable
-        start_time = time.time()
-        integrated_rx = np.ones([points.shape[0], xi.shape[0], self.dimension])
-        dblintegrated_rx = np.ones([xi.shape[1]])
-        for ii in range(self.dimension):
-            l1 = self.distribution[ii].icdf([[0.1]])
-            l2 = self.distribution[ii].icdf([[0.9]])
-            dblintegrated_rx[ii] = dblquad(double_integration, l1, l2, lambda x: l1, lambda x: l2,
-                                           args=(ii, tmp_krig_object), epsrel=1e-2)[0]
-            for ij in range(points.shape[0]):
-                integrated_rx[ij, :, ii] = quad(single_integration, l1, l2, args=(points[ij, ii], ii,
-                                                                                  tmp_krig_object), epsrel=1e-2)[0]
-        elapsed_time = time.time() - start_time
-        print('Integration Time: ', elapsed_time)
-        # integrated_rx = np.ones([points.shape[0], xi.shape[0], self.dimension])
-        # for ii in range(self.dimension):
-        #     integrated_rx[:, :, ii] = np.tile(vec(y1_=points[:, ii], d_=ii, k_=tmp_krig_object), (xi.shape[0], 1)).T
-
-        # dblintegrated_rx = np.ones([xi.shape[1]])
-        # for ij in range(xi.shape[1]):
-        #     l1 = self.distribution[ij].icdf([[0.01]])
-        #     l2 = self.distribution[ij].icdf([[0.99]])
-        #     tmp = dblquad(self.integrand, l1, l2, lambda x: l1, lambda x: l2, args=(ij, 'd', tmp_krig_object))
-        #     dblintegrated_rx[ij] = tmp[0]
-            # if self.dist_name[ij].lower() == 'uniform':
-            #     def integral_unif(y, t):
-            #         x1 = (self.dist_params[ij][0] - y)*np.sqrt(2*t)
-            #         x2 = (self.dist_params[ij][0]+self.dist_params[ij][1] - y) * np.sqrt(2 * t)
-            #         return 2*np.sqrt(np.pi*t)*(stats.norm.cdf(x2)-stats.norm.cdf(x1))
-            #     tmp = quad(integral_unif, self.dist_params[ij][0], self.dist_params[ij][0] + self.dist_params[ij][1],
-            #                args=(self.krig_object.corr_model_params[ij]))
-            #     self.dblintegrated_rx[ij] = tmp[0]/(self.dist_params[ij][1]**2)
-            # else:
-
-        # print('dblintegrated_rx = ', dblintegrated_rx)
-        # print('Analytical values = ', 1 / np.sqrt(4 * tmp_krig_object.corr_model_params + 1))
-
-        stack = - np.tile(np.swapaxes(np.atleast_3d(xi), 1, 2), (1, np.size(points, 0), 1)) + \
-            np.tile(points, (np.size(xi, 0), 1, 1))
-
-        # Computing sobol indices
-        mean_sobol, var_sobol = [], []
-        for i in range(self.dimension):
-
-            ef = integrated_fx.copy()
-            ef[:, i+1] = xi[:, i]
-
-            er = integrated_rx.copy()
-            er[:, :, i] = np.exp(-(stack[:, :, i]) ** 2 * tmp_krig_object.corr_model_params[i]).T
-            rx = np.prod(er, axis=2).T
-
-            # Computing mean of ith independent variable conditioned on other variables
-            mean_xi = np.einsum('ij,jk->ik', ef, tmp_krig_object.beta) + np.einsum('ij,jk->ik', rx,
-                                                                                   tmp_krig_object.gamma)
-
-            # Computing covariance of ith independent variable conditioned on other variables
-            corr_xi = np.eye(xi.shape[0])
-            tmp = dblintegrated_rx.copy()
-            tmp[i] = 1
-            start_time = time.time()
-            for ii in range(xi.shape[0]):
-                for ij in range(ii+1, xi.shape[0]):
-                    ef1 = integrated_fx.copy()[ii, :]
-                    ef1[i + 1] = xi[ii, i]
-                    ef2 = integrated_fx.copy()[ij, :]
-                    ef2[i + 1] = xi[ij, i]
-
-                    er1 = integrated_rx.copy()[:, ii, :]
-
-                    er1[:, i] = np.exp(-(stack[ii, :, i]) ** 2 * tmp_krig_object.corr_model_params[i]).T
-                    er1 = np.prod(er1, axis=1)
-                    er2 = integrated_rx.copy()[:, ij, :]
-                    er2[:, i] = np.exp(-(stack[ij, :, i]) ** 2 * tmp_krig_object.corr_model_params[i]).T
-                    er2 = np.prod(er2, axis=1)
-
-                    tmp1 = np.matmul(er1.T, np.matmul(R_inv, er2))
-                    tmp2 = np.matmul(ef1 - np.matmul(er1, R_inv_F), w_cho_inv.T)
-                    tmp3 = np.matmul(w_cho_inv, (ef2 - np.matmul(er2, R_inv_F)).T)
-                    tmp4 = np.matmul(tmp2, tmp3)
-                    tmp5 = np.prod(tmp) * np.exp(-(xi[ii, i] - xi[ij, i]) ** 2 * tmp_krig_object.corr_model_params[i])
-
-                    corr_xi[ii, ij] = tmp5 - tmp1 + tmp4
-                    corr_xi[ij, ii] = corr_xi[ii, ij]
-
-            elapsed_time = time.time() - start_time
-            print('Si Time: ', elapsed_time)
-            # Generating realizations of random vector (V_{dis})
-            k = 1000
-            eps = multivariate_normal(np.zeros(xi.shape[0]), np.eye(xi.shape[0])).rvs(size=k)
-            lower = cholesky(corr_xi+2**(-10)*np.eye(xi.shape[0]), lower=True)
-
-            sam = np.tile(mean_xi, (1, k)) + np.matmul(lower, eps.T)
-
-            est_si = np.zeros([k, 1])
-            for lj in range(k):
-                est_si[lj, 0] = np.var(sam[:, lj])
-
-            mean_sobol.append(np.mean(est_si))
-            var_sobol.append(np.var(est_si))
-
-        # Kriging estimate of total output variance
-        var = np.var(tmp_krig_object.interpolate(self.population.samples))
-        print('Sum of main effects = ', sum(mean_sobol))
-        print('MCS: Output variance = ', var)
-        return mean_sobol/var, var_sobol/(var**2)
-
-    # This learning function has not yet been tested.
-    def usi(self, pop):
-        """
-        Learns new samples based on new learning function based on sobol indices.
-
-        **Inputs:**
-
-        :param pop: Remaining sample population (new samples are learn from this population)
-        :type pop: numpy array
-        """
-
-        if self.kriging == 'UQpy':
-            g, sig = self.krig_model(pop, dy=True)
-            sig = np.sqrt(sig)
-        else:
-            g, sig = self.krig_model(pop, return_std=True)
-            sig = sig.reshape(sig.size, 1)
-        sig[sig == 0.] = 0.00001
-
-        # Decompose each input dimension into 'N=50' points
-        ndis = 200
-        tmp = np.arange(0.1, 0.9, 0.8/ndis)
-        dm = np.zeros([ndis, self.dimension])
-        for i in range(self.dimension):
-            dm[:, i] = self.distribution[i].icdf(np.atleast_2d(tmp).T)
-
-        # Compute current sobol indices
-        curr_si_mean, curr_si_var = self.usi_sobol(dm, None, None)
-        self.si.append(curr_si_mean)
-
-        pdf = np.zeros_like(pop)
-        for i in range(self.dimension):
-            pdf[:, i] = self.distribution[i].pdf(x=np.atleast_2d(pop[:, i]).T)
-
-        # change_in_si = []
-        # for i in range(pop.shape[0]):
-        #     print(i)
-        #     # Compute new sobol indices
-        #     new_si_mean, new_si_var = self.usi_sobol(dm, pop[i, :], g[i, :])
-        #
-        #     # Compute the change in sobol indices (usi-function)
-        #     s = np.sum(np.array(curr_si_mean)*(np.array(curr_si_var) - np.array(new_si_var)))
-        #     change_in_si.append(s*np.prod(pdf[i, :]))
-        #
-        # # Return the index of selected samples
-        # rows = np.array(change_in_si).argsort()[(np.size(g) - self.n_add):]
-        return 0
-
-
     def learning(self):
         """
         Defines the leaning function used to generate new samples.
         """
         if type(self.lf).__name__ == 'function':
             self.lf = self.lf
-        elif self.lf not in ['EFF', 'U', 'Weighted-U', 'EIF', 'EIGF', 'USI']:
+        elif self.lf not in ['EFF', 'U', 'Weighted-U', 'EIF', 'EIGF']:
             raise NotImplementedError("UQpy Error: The provided learning function is not recognized.")
         elif self.lf == 'EIGF':
             self.lf = self.eigf
@@ -2721,24 +2145,11 @@
             self.lf = self.u
         elif self.lf == 'Weighted-U':
             self.lf = self.weighted_u
-        elif self.lf == 'USI':
-            self.moments = np.zeros([self.dimension, 4])
-            self.distribution = [None] * self.dimension
-            for i in range(self.dimension):
-                self.distribution[i] = Distribution(dist_name=self.dist_name[i], params=self.dist_params[i])
-                self.moments[i, :] = self.distribution[i].moments()
-            self.lf = self.usi
         else:
             self.lf = self.eff
 
     def init_akmcs(self):
-<<<<<<< HEAD
-        """
-        Preliminary error checks.
-        """
-=======
         """Preliminary error checks."""
->>>>>>> 041cab7e
         if self.run_model_object is None:
             raise NotImplementedError('UQpy: AKMCS requires a predefined RunModel object.')
 
@@ -2759,13 +2170,9 @@
 ########################################################################################################################
 #                                         Class Markov Chain Monte Carlo
 ########################################################################################################################
-<<<<<<< HEAD
-class MCMC_old:
-=======
 
 
 class MCMC:
->>>>>>> 041cab7e
     """
     Generate samples from arbitrary user-specified probability density function using Markov Chain Monte Carlo.
 
