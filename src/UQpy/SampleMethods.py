--- conflicted
+++ resolved
@@ -761,7 +761,6 @@
         **Inputs:**
 
         * **nsamples** (`int`):
-<<<<<<< HEAD
             Number of samples to be drawn from each distribution.
 
             If the ``run`` method is invoked multiple times, the newly generated samples will be appended to the
@@ -781,36 +780,12 @@
 
             If an integer is provided, this sets the seed for an object of ``numpy.random.RandomState``. Otherwise, the
             object itself can be passed directly.
-=======
-                Number of samples to be drawn from each distribution.
-                If the ``run`` method is invoked multiple times, the newly generated samples will be appended to the
-                existing samples.
-
-        * **sts_design** (`list`):
-                List of integers specifiying the number of strata in each dimension. Required for rectangular
-                stratification.
-
-        * **input_file** (`str`):
-                File path to input file specifying stratum origins and stratum widths.
-
-                Default: None.
-
-        * **random_state** (None or `int` or ``numpy.random.RandomState`` object):
-                Random seed used to initialize the pseudo-random number generator. If an integer is provided, this sets
-                the seed for an object of ``numpy.random.RandomState``. Otherwise, the object itself can be passed
-                directly.
-
-                Default is None.
->>>>>>> 3a080901
 
         **Output/Return:**
 
         The ``run`` method has no returns, although it creates and/or appends the `samples` attribute of the ``STS``
         class.
-<<<<<<< HEAD
-
-=======
->>>>>>> 3a080901
+
         """
         self.nsamples = nsamples
         self.sts_design = sts_design
@@ -820,10 +795,7 @@
             print('UQpy: Running Stratified Sampling...')
 
         if random_state is not None:
-<<<<<<< HEAD
-=======
             self.random_state = random_state
->>>>>>> 3a080901
             if isinstance(self.random_state, int):
                 self.random_state = np.random.RandomState(self.random_state)
             elif not isinstance(self.random_state, (type(None), np.random.RandomState)):
@@ -987,12 +959,12 @@
         or
         https://github.com/tisimst/pyDOE/
 
-        **Inputs:**
+        **Input:**
 
         * **levels** (`list`):
                 A list of integers that indicate the number of levels of each input design factor.
 
-        **Outputs:**
+        **Output:**
 
         * **ff** (`ndarray`):
                 Full-factorial design matrix.
@@ -2221,6 +2193,8 @@
 
         """
         g, sig = surr(pop, True)
+
+        # Remove the inconsistency in the shape of 'g' and 'sig' array
         g = g.reshape([pop.shape[0], 1])
         sig = sig.reshape([pop.shape[0], 1])
 
