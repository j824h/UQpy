--- conflicted
+++ resolved
@@ -15,15 +15,9 @@
     xk = GrassmannPoint(np.array([[-0.69535592, -0.0546034], [-0.34016974, -0.85332868],
                                   [-0.63305978, 0.51850616]]))
     points = [xi, xj, xk]
-<<<<<<< HEAD
-    kernel = ProjectionKernel()
-    kernel.calculate_kernel_matrix(points)
-    kernel = np.matrix.round(kernel.kernel_matrix, 4)
-=======
     k = ProjectionKernel()
     k.calculate_kernel_matrix(points)
     kernel = np.matrix.round(k.kernel_matrix, 4)
->>>>>>> c42ed0df
 
     assert np.allclose(kernel, np.array([[2, 1.0063, 1.2345], [1.0063, 2, 1.0101], [1.2345, 1.0101, 2]]))
 
@@ -34,16 +28,10 @@
     xj = GrassmannPoint(np.array([[0, np.sqrt(2) / 2], [1, 0], [0, -np.sqrt(2) / 2]]))
     xk = GrassmannPoint(np.array([[-0.69535592, -0.0546034], [-0.34016974, -0.85332868], [-0.63305978, 0.51850616]]))
     points = [xi, xj, xk]
-<<<<<<< HEAD
 
     kernel = BinetCauchyKernel()
     kernel.calculate_kernel_matrix(points)
     kernel = np.matrix.round(kernel.kernel_matrix, 4)
-=======
-    k = BinetCauchyKernel()
-    k.calculate_kernel_matrix(points)
-    kernel = np.matrix.round(k.kernel_matrix, 4)
->>>>>>> c42ed0df
 
     assert np.allclose(kernel, np.array([[1, 0.0063, 0.2345], [0.0063, 1, 0.0101], [0.2345, 0.0101, 1]]))
 
@@ -57,12 +45,8 @@
     gaussian.calculate_kernel_matrix(points)
 
     assert np.allclose(np.matrix.round(gaussian.kernel_matrix, 4),
-<<<<<<< HEAD
-                       np.array([[1., 0.2645, 1.], [0.2645, 1., 0.2645], [1, 0.2645, 1]]), atol=1e-04)
-=======
                        np.array([[1., 7.14845072e-07, 1.], [7.14845072e-07, 1., 7.14845072e-07], [1, 7.14845072e-07, 1]]),
                        atol=1e-04)
->>>>>>> c42ed0df
     assert np.round(gaussian.epsilon, 4) == 2
 
 
@@ -118,15 +102,8 @@
     # Creating a list of solutions.
     Solutions = [sol0, sol1, sol2, sol3]
     manifold_projection = SVDProjection(Solutions, p="max")
-    k = ProjectionKernel()
-    k.calculate_kernel_matrix(manifold_projection.u)
+    kernel = ProjectionKernel()
 
-<<<<<<< HEAD
     kernel.calculate_kernel_matrix(manifold_projection.u)
 
-    assert np.round(kernel.kernel_matrix[0, 1], 8) == 6.0
-=======
-    k.calculate_kernel_matrix(manifold_projection.u)
-
-    assert np.round(k.kernel_matrix[0, 1], 8) == 6.0
->>>>>>> c42ed0df
+    assert np.round(kernel.kernel_matrix[0, 1], 8) == 6.0